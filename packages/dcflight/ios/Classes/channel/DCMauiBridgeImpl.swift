--- conflicted
+++ resolved
@@ -295,9 +295,6 @@
         }
         
         viewHierarchy["root"] = []
-        
-        // Clear view pools on hot restart
-        ViewPoolManager.shared.clearAllPools()
         
     }
     
@@ -437,35 +434,8 @@
             
             let layoutStartTime = CFAbsoluteTimeGetCurrent()
             
-<<<<<<< HEAD
-            // ⭐ CRITICAL: Synchronous layout calculation to prevent white screen
-            // Views must have proper layout before they can be displayed
-            print("🔥 iOS_BATCH_COMMIT: Triggering synchronous layout calculation")
-            
-            // Get window bounds for accurate layout calculation
-            let windowBounds: CGRect
-            if let windowScene = UIApplication.shared.connectedScenes.first as? UIWindowScene,
-               let window = windowScene.windows.first {
-                windowBounds = window.bounds
-            } else {
-                windowBounds = UIScreen.main.bounds
-            }
-            
-            // Calculate layout synchronously on main thread
-            let layoutSuccess = YogaShadowTree.shared.calculateAndApplyLayout(
-                width: windowBounds.width,
-                height: windowBounds.height
-            )
-            
-            // Ensure all views are visible after layout
-            for (_, view) in views {
-                view.isHidden = false
-                view.alpha = 1.0
-            }
-=======
             print("🔥 iOS_BATCH_COMMIT: Triggering layout calculation")
             DCFLayoutManager.shared.calculateLayoutNow()
->>>>>>> 0fd03d47
             
             let layoutTime = (CFAbsoluteTimeGetCurrent() - layoutStartTime) * 1000
             print("� iOS_BATCH_TIMING: Layout phase completed in \(String(format: "%.2f", layoutTime))ms")
