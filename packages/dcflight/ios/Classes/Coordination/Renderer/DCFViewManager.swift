/*
 * Copyright (c) Dotcorr Studio. and affiliates.
 *
 * This source code is licensed under the MIT license found in the
 * LICENSE file in the root directory of this source tree.
 */

import Flutter
import UIKit
import yoga
import Foundation

class SupportedLayoutsProps {
    static let supportedLayoutProps = [
        "width", "height", "minWidth", "maxWidth", "minHeight", "maxHeight",
        "margin", "marginTop", "marginRight", "marginBottom", "marginLeft",
        "marginHorizontal", "marginVertical",
        "padding", "paddingTop", "paddingRight", "paddingBottom", "paddingLeft",
        "paddingHorizontal", "paddingVertical",
        "left", "top", "right", "bottom", "position",
        "translateX", "translateY",
        "rotateInDegrees",
        "scale", "scaleX", "scaleY",
        "flexDirection", "justifyContent", "alignItems", "alignSelf", "alignContent",
        "flexWrap", "flex", "flexGrow", "flexShrink", "flexBasis",
        "display", "overflow", "direction", "borderWidth",
        "aspectRatio", "gap", "rowGap", "columnGap"
    ]
}

typealias ViewTypeInfo = (view: UIView, type: String)

/// Registry for storing and managing view references
class ViewRegistry {
    static let shared = ViewRegistry()
    
    public var registry = [String: ViewTypeInfo]()
    
    private init() {}
    
    func registerView(_ view: UIView, id: String, type: String) {
        registry[id] = (view, type)
        
        DCFLayoutManager.shared.registerView(view, withId: id)
    }
    
    func getViewInfo(id: String) -> ViewTypeInfo? {
        return registry[id]
    }
    
    func getView(id: String) -> UIView? {
        return registry[id]?.view
    }
    
    func removeView(id: String) {
        registry.removeValue(forKey: id)
        DCFLayoutManager.shared.unregisterView(withId: id)
    }
    
    var allViewIds: [String] {
        return Array(registry.keys)
    }
    
    func cleanup() {
        registry.removeAll()
    }
}

/// Main view manager that coordinates between all view-related systems
class DCFViewManager {
    static let shared = DCFViewManager()
    
    private init() {}
    
    /// Create a view with automatic layout handling
    func createView(viewId: String, viewType: String, props: [String: Any]) -> Bool {
        
        guard let componentType = DCFComponentRegistry.shared.getComponentType(for: viewType) else {
            print("❌ DCFViewManager: Component type '\(viewType)' not found")
            return false
        }
        
<<<<<<< HEAD
        // Create component instance (needed for both pooled and new views)
        let componentInstance: DCFComponent = componentType.init()
        
        // Try to acquire a view from the pool first
        var finalView: UIView
        if let pooledView = ViewPoolManager.shared.acquireView(
            viewType: viewType,
            componentType: componentType,
            props: props
        ) {
            // Reuse pooled view
            finalView = pooledView
            print("♻️ DCFViewManager: Reused pooled view for type '\(viewType)' (viewId: \(viewId))")
            
            // Update the view with new props
            _ = componentInstance.updateView(finalView, withProps: props)
        } else {
            // Create a new view
            finalView = componentInstance.createView(props: props)
            print("✨ DCFViewManager: Created new view for type '\(viewType)' (viewId: \(viewId))")
        }
        
        // Ensure view is visible
        finalView.isHidden = false
        finalView.alpha = 1.0
=======
        let componentInstance = componentType.init()
        let view = componentInstance.createView(props: props)
>>>>>>> 0fd03d47
        
        objc_setAssociatedObject(
            view,
            UnsafeRawPointer(bitPattern: "componentType".hashValue)!,
            viewType,
            .OBJC_ASSOCIATION_RETAIN_NONATOMIC
        )
        
        ViewRegistry.shared.registerView(view, id: viewId, type: viewType)
        
        let isScreen = (viewType == "Screen" || props["presentationStyle"] != nil)
        
        if isScreen {
            print("🖼️ DCFViewManager: Creating screen '\(viewId)' with presentation style: \(props["presentationStyle"] ?? "unknown")")
            
            YogaShadowTree.shared.createScreenRoot(id: viewId, componentType: viewType)
            
            let layoutProps = extractLayoutProps(from: props)
            if !layoutProps.isEmpty {
                YogaShadowTree.shared.updateNodeLayoutProps(nodeId: viewId, props: layoutProps)
                print("📐 DCFViewManager: Applied layout props to screen root '\(viewId)'")
            }
            
        } else {
            print("🧩 DCFViewManager: Creating regular component '\(viewId)' of type '\(viewType)'")
            
            YogaShadowTree.shared.createNode(id: viewId, componentType: viewType)
            
            let layoutProps = extractLayoutProps(from: props)
            if !layoutProps.isEmpty {
                DCFLayoutManager.shared.updateNodeWithLayoutProps(
                    nodeId: viewId,
                    componentType: viewType,
                    props: layoutProps
                )
                print("📐 DCFViewManager: Applied layout props to component '\(viewId)'")
            }
        }
        
        DCFLayoutManager.shared.registerView(view, withNodeId: viewId, componentType: viewType, componentInstance: componentInstance)
        
        print("✅ DCFViewManager: Successfully created \(isScreen ? "screen" : "component") '\(viewId)'")
        return true
    }
    
    /// Update a view with automatic layout handling
    func updateView(viewId: String, props: [String: Any]) -> Bool {
        guard let viewInfo = ViewRegistry.shared.getViewInfo(id: viewId) else {
            print("❌ DCFViewManager: View '\(viewId)' not found for update")
            return false
        }
        
        let view = viewInfo.view
        let viewType = viewInfo.type
        
        print("🔄 DCFViewManager: Updating view '\(viewId)' of type '\(viewType)'")
        
        let layoutProps = extractLayoutProps(from: props)
        let nonLayoutProps = props.filter { !layoutProps.keys.contains($0.key) }
        
        if !layoutProps.isEmpty {
            let isScreen = YogaShadowTree.shared.isScreenRoot(viewId)
            
            if isScreen {
                print("📐 DCFViewManager: Updating layout props for screen root '\(viewId)'")
                YogaShadowTree.shared.updateNodeLayoutProps(nodeId: viewId, props: layoutProps)
            } else {
                print("📐 DCFViewManager: Updating layout props for regular component '\(viewId)'")
                DCFLayoutManager.shared.updateNodeWithLayoutProps(
                    nodeId: viewId,
                    componentType: viewType,
                    props: layoutProps
                )
            }
        }
        
        if !nonLayoutProps.isEmpty {
            guard let componentType = DCFComponentRegistry.shared.getComponentType(for: viewType) else {
                print("❌ DCFViewManager: Component type '\(viewType)' not found for update")
                return false
            }
            
            let componentInstance = componentType.init()
            let success = componentInstance.updateView(view, withProps: nonLayoutProps)
            
            if !success {
                print("❌ DCFViewManager: Failed to update non-layout props for view '\(viewId)'")
                return false
            }
        }
        
        print("✅ DCFViewManager: Successfully updated view '\(viewId)'")
        return true
    }
    
    /// Delete a view with automatic cleanup
    func deleteView(viewId: String) -> Bool {
        print("🗑️ DCFViewManager: Deleting view '\(viewId)'")
        
        guard let viewInfo = ViewRegistry.shared.getViewInfo(id: viewId) else {
            print("⚠️ DCFViewManager: View '\(viewId)' not found for deletion")
            return false
        }
        
        let view = viewInfo.view
        let viewType = viewInfo.type
        
        // Remove from registry and layout manager
        ViewRegistry.shared.removeView(id: viewId)
        DCFLayoutManager.shared.removeNode(nodeId: viewId)
        
        // Release to pool instead of destroying
        if let componentType = DCFComponentRegistry.shared.getComponentType(for: viewType) {
            ViewPoolManager.shared.releaseView(
                view: view,
                viewType: viewType,
                componentType: componentType
            )
        }
        
        print("✅ DCFViewManager: Successfully deleted view '\(viewId)' (released to pool)")
        return true
    }
    
    /// CRITICAL FIX: Modified attachView to handle screen attachment properly
    func attachView(childId: String, parentId: String, index: Int) -> Bool {
        guard let childView = ViewRegistry.shared.getView(id: childId),
              let parentView = ViewRegistry.shared.getView(id: parentId) else {
            print("❌ DCFViewManager: Cannot attach - child '\(childId)' or parent '\(parentId)' not found")
            return false
        }
        
        // 🎯 CRITICAL FIX: Check if this is a screen component
        let childIsScreen = YogaShadowTree.shared.isScreenRoot(childId)
        let parentIsScreen = YogaShadowTree.shared.isScreenRoot(parentId)
        
        // Screens should be managed by their respective navigation components, not the general view manager
        if childIsScreen {
            print("🚫 DCFViewManager: Skipping attachment for screen '\(childId)' - screens are managed by navigation controllers")
            return true
        }
        
        // 🎯 CRITICAL FIX: Check if this is a view controller hierarchy issue
        if let childViewController = childView.next as? UIViewController,
           let parentViewController = parentView.next as? UIViewController {
            
            // If child is already in a navigation controller, don't reattach
            if childViewController.navigationController != nil && parentViewController.navigationController != nil {
                print("🔧 DCFViewManager: Skipping attachment - child '\(childId)' already in navigation hierarchy")
                return true
            }
            
            // If child has a parent view controller, remove it properly
            if childViewController.parent != nil {
                print("🔧 DCFViewManager: Removing child '\(childId)' from existing view controller hierarchy")
                childViewController.willMove(toParent: nil)
                childViewController.view.removeFromSuperview()
                childViewController.removeFromParent()
            }
        }
        
        // 🎯 CRITICAL FIX: Remove from existing parent before attaching to new parent
        if childView.superview != nil {
            print("🔧 DCFViewManager: Removing child '\(childId)' from existing parent before reattaching")
            childView.removeFromSuperview()
        }
        
        // 🎯 CRITICAL FIX: Check if parent is already the superview
        if childView.superview == parentView {
            print("🔧 DCFViewManager: Child '\(childId)' already attached to parent '\(parentId)' - skipping")
            return true
        }
        
        if index >= 0 && index < parentView.subviews.count {
            parentView.insertSubview(childView, at: index)
        } else {
            parentView.addSubview(childView)
        }
        print("🔗 DCFViewManager: Attached view '\(childId)' to parent '\(parentId)' at index \(index)")
        
        if !childIsScreen {
            DCFLayoutManager.shared.addChildNode(parentId: parentId, childId: childId, index: index)
            print("📊 DCFViewManager: Added '\(childId)' to Yoga tree under parent '\(parentId)'")
        } else {
            print("🚫 DCFViewManager: Skipped Yoga tree update for screen '\(childId)' - screens are independent roots")
        }
        
        return true
    }
    
    /// CRITICAL FIX: Add method to handle screen dimension updates
    func updateScreenDimensions(width: CGFloat, height: CGFloat) {
        print("📐 DCFViewManager: Updating all screen dimensions to \(width)x\(height)")
        YogaShadowTree.shared.updateScreenRootDimensions(width: width, height: height)
    }
    
    /// Extract layout properties from props dictionary
    private func extractLayoutProps(from props: [String: Any]) -> [String: Any] {
        return props.filter { SupportedLayoutsProps.supportedLayoutProps.contains($0.key) }
    }
}<|MERGE_RESOLUTION|>--- conflicted
+++ resolved
@@ -80,36 +80,8 @@
             return false
         }
         
-<<<<<<< HEAD
-        // Create component instance (needed for both pooled and new views)
-        let componentInstance: DCFComponent = componentType.init()
-        
-        // Try to acquire a view from the pool first
-        var finalView: UIView
-        if let pooledView = ViewPoolManager.shared.acquireView(
-            viewType: viewType,
-            componentType: componentType,
-            props: props
-        ) {
-            // Reuse pooled view
-            finalView = pooledView
-            print("♻️ DCFViewManager: Reused pooled view for type '\(viewType)' (viewId: \(viewId))")
-            
-            // Update the view with new props
-            _ = componentInstance.updateView(finalView, withProps: props)
-        } else {
-            // Create a new view
-            finalView = componentInstance.createView(props: props)
-            print("✨ DCFViewManager: Created new view for type '\(viewType)' (viewId: \(viewId))")
-        }
-        
-        // Ensure view is visible
-        finalView.isHidden = false
-        finalView.alpha = 1.0
-=======
         let componentInstance = componentType.init()
         let view = componentInstance.createView(props: props)
->>>>>>> 0fd03d47
         
         objc_setAssociatedObject(
             view,
@@ -209,28 +181,10 @@
     func deleteView(viewId: String) -> Bool {
         print("🗑️ DCFViewManager: Deleting view '\(viewId)'")
         
-        guard let viewInfo = ViewRegistry.shared.getViewInfo(id: viewId) else {
-            print("⚠️ DCFViewManager: View '\(viewId)' not found for deletion")
-            return false
-        }
-        
-        let view = viewInfo.view
-        let viewType = viewInfo.type
-        
-        // Remove from registry and layout manager
         ViewRegistry.shared.removeView(id: viewId)
         DCFLayoutManager.shared.removeNode(nodeId: viewId)
         
-        // Release to pool instead of destroying
-        if let componentType = DCFComponentRegistry.shared.getComponentType(for: viewType) {
-            ViewPoolManager.shared.releaseView(
-                view: view,
-                viewType: viewType,
-                componentType: componentType
-            )
-        }
-        
-        print("✅ DCFViewManager: Successfully deleted view '\(viewId)' (released to pool)")
+        print("✅ DCFViewManager: Successfully deleted view '\(viewId)'")
         return true
     }
     
