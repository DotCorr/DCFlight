--- conflicted
+++ resolved
@@ -7,24 +7,16 @@
 	objects = {
 
 /* Begin PBXBuildFile section */
-<<<<<<< HEAD
-		125EE11DCEEB0AF33C47B7D6 /* Pods_Runner.framework in Frameworks */ = {isa = PBXBuildFile; fileRef = 3B0310FECDEA0C3159A6162A /* Pods_Runner.framework */; };
-=======
 		0932C338635B0FC9DB3329A4 /* Pods_RunnerTests.framework in Frameworks */ = {isa = PBXBuildFile; fileRef = 2A2D8E71FCF77E2D0AA4C0ED /* Pods_RunnerTests.framework */; };
->>>>>>> f53b492f
 		1498D2341E8E89220040F4C2 /* GeneratedPluginRegistrant.m in Sources */ = {isa = PBXBuildFile; fileRef = 1498D2331E8E89220040F4C2 /* GeneratedPluginRegistrant.m */; };
 		331C808B294A63AB00263BE5 /* RunnerTests.swift in Sources */ = {isa = PBXBuildFile; fileRef = 331C807B294A618700263BE5 /* RunnerTests.swift */; };
 		3B3967161E833CAA004F5970 /* AppFrameworkInfo.plist in Resources */ = {isa = PBXBuildFile; fileRef = 3B3967151E833CAA004F5970 /* AppFrameworkInfo.plist */; };
-		6875665DFE13B8FE98D2F99E /* Pods_RunnerTests.framework in Frameworks */ = {isa = PBXBuildFile; fileRef = 9D45DA690EAC7EE433C44376 /* Pods_RunnerTests.framework */; };
 		74858FAF1ED2DC5600515810 /* AppDelegate.swift in Sources */ = {isa = PBXBuildFile; fileRef = 74858FAE1ED2DC5600515810 /* AppDelegate.swift */; };
 		78A318202AECB46A00862997 /* FlutterGeneratedPluginSwiftPackage in Frameworks */ = {isa = PBXBuildFile; productRef = 78A3181F2AECB46A00862997 /* FlutterGeneratedPluginSwiftPackage */; };
 		97C146FC1CF9000F007C117D /* Main.storyboard in Resources */ = {isa = PBXBuildFile; fileRef = 97C146FA1CF9000F007C117D /* Main.storyboard */; };
 		97C146FE1CF9000F007C117D /* Assets.xcassets in Resources */ = {isa = PBXBuildFile; fileRef = 97C146FD1CF9000F007C117D /* Assets.xcassets */; };
 		97C147011CF9000F007C117D /* LaunchScreen.storyboard in Resources */ = {isa = PBXBuildFile; fileRef = 97C146FF1CF9000F007C117D /* LaunchScreen.storyboard */; };
-<<<<<<< HEAD
-=======
 		E74689496A6F52F03BF755D1 /* Pods_Runner.framework in Frameworks */ = {isa = PBXBuildFile; fileRef = 418D12DB7C4443839FADA5DD /* Pods_Runner.framework */; };
->>>>>>> f53b492f
 /* End PBXBuildFile section */
 
 /* Begin PBXContainerItemProxy section */
@@ -53,23 +45,10 @@
 /* Begin PBXFileReference section */
 		1498D2321E8E86230040F4C2 /* GeneratedPluginRegistrant.h */ = {isa = PBXFileReference; lastKnownFileType = sourcecode.c.h; path = GeneratedPluginRegistrant.h; sourceTree = "<group>"; };
 		1498D2331E8E89220040F4C2 /* GeneratedPluginRegistrant.m */ = {isa = PBXFileReference; fileEncoding = 4; lastKnownFileType = sourcecode.c.objc; path = GeneratedPluginRegistrant.m; sourceTree = "<group>"; };
-<<<<<<< HEAD
-		1F3CCA75E4AC229C9FE74CA4 /* Pods-RunnerTests.release.xcconfig */ = {isa = PBXFileReference; includeInIndex = 1; lastKnownFileType = text.xcconfig; name = "Pods-RunnerTests.release.xcconfig"; path = "Target Support Files/Pods-RunnerTests/Pods-RunnerTests.release.xcconfig"; sourceTree = "<group>"; };
-		254C4F8B7BAF23B88D0B4EFF /* Pods-RunnerTests.profile.xcconfig */ = {isa = PBXFileReference; includeInIndex = 1; lastKnownFileType = text.xcconfig; name = "Pods-RunnerTests.profile.xcconfig"; path = "Target Support Files/Pods-RunnerTests/Pods-RunnerTests.profile.xcconfig"; sourceTree = "<group>"; };
-=======
 		2A2D8E71FCF77E2D0AA4C0ED /* Pods_RunnerTests.framework */ = {isa = PBXFileReference; explicitFileType = wrapper.framework; includeInIndex = 0; path = Pods_RunnerTests.framework; sourceTree = BUILT_PRODUCTS_DIR; };
->>>>>>> f53b492f
 		331C807B294A618700263BE5 /* RunnerTests.swift */ = {isa = PBXFileReference; lastKnownFileType = sourcecode.swift; path = RunnerTests.swift; sourceTree = "<group>"; };
 		331C8081294A63A400263BE5 /* RunnerTests.xctest */ = {isa = PBXFileReference; explicitFileType = wrapper.cfbundle; includeInIndex = 0; path = RunnerTests.xctest; sourceTree = BUILT_PRODUCTS_DIR; };
-		3B0310FECDEA0C3159A6162A /* Pods_Runner.framework */ = {isa = PBXFileReference; explicitFileType = wrapper.framework; includeInIndex = 0; path = Pods_Runner.framework; sourceTree = BUILT_PRODUCTS_DIR; };
 		3B3967151E833CAA004F5970 /* AppFrameworkInfo.plist */ = {isa = PBXFileReference; fileEncoding = 4; lastKnownFileType = text.plist.xml; name = AppFrameworkInfo.plist; path = Flutter/AppFrameworkInfo.plist; sourceTree = "<group>"; };
-<<<<<<< HEAD
-		3EAC3144238E1A6FDD4E6C83 /* Pods-Runner.debug.xcconfig */ = {isa = PBXFileReference; includeInIndex = 1; lastKnownFileType = text.xcconfig; name = "Pods-Runner.debug.xcconfig"; path = "Target Support Files/Pods-Runner/Pods-Runner.debug.xcconfig"; sourceTree = "<group>"; };
-		55C2B2E23CF932D6C2C738E7 /* Pods-Runner.release.xcconfig */ = {isa = PBXFileReference; includeInIndex = 1; lastKnownFileType = text.xcconfig; name = "Pods-Runner.release.xcconfig"; path = "Target Support Files/Pods-Runner/Pods-Runner.release.xcconfig"; sourceTree = "<group>"; };
-		74858FAD1ED2DC5600515810 /* Runner-Bridging-Header.h */ = {isa = PBXFileReference; lastKnownFileType = sourcecode.c.h; path = "Runner-Bridging-Header.h"; sourceTree = "<group>"; };
-		74858FAE1ED2DC5600515810 /* AppDelegate.swift */ = {isa = PBXFileReference; fileEncoding = 4; lastKnownFileType = sourcecode.swift; path = AppDelegate.swift; sourceTree = "<group>"; };
-		7AFA3C8E1D35360C0083082E /* Release.xcconfig */ = {isa = PBXFileReference; lastKnownFileType = text.xcconfig; name = Release.xcconfig; path = Flutter/Release.xcconfig; sourceTree = "<group>"; };
-=======
 		418D12DB7C4443839FADA5DD /* Pods_Runner.framework */ = {isa = PBXFileReference; explicitFileType = wrapper.framework; includeInIndex = 0; path = Pods_Runner.framework; sourceTree = BUILT_PRODUCTS_DIR; };
 		74858FAD1ED2DC5600515810 /* Runner-Bridging-Header.h */ = {isa = PBXFileReference; lastKnownFileType = sourcecode.c.h; path = "Runner-Bridging-Header.h"; sourceTree = "<group>"; };
 		74858FAE1ED2DC5600515810 /* AppDelegate.swift */ = {isa = PBXFileReference; fileEncoding = 4; lastKnownFileType = sourcecode.swift; path = AppDelegate.swift; sourceTree = "<group>"; };
@@ -77,7 +56,6 @@
 		8B458F73B3AEEBA7D4A67CC8 /* Pods-RunnerTests.profile.xcconfig */ = {isa = PBXFileReference; includeInIndex = 1; lastKnownFileType = text.xcconfig; name = "Pods-RunnerTests.profile.xcconfig"; path = "Target Support Files/Pods-RunnerTests/Pods-RunnerTests.profile.xcconfig"; sourceTree = "<group>"; };
 		919EE2F2D68EC3D7A46CABB8 /* Pods-Runner.debug.xcconfig */ = {isa = PBXFileReference; includeInIndex = 1; lastKnownFileType = text.xcconfig; name = "Pods-Runner.debug.xcconfig"; path = "Target Support Files/Pods-Runner/Pods-Runner.debug.xcconfig"; sourceTree = "<group>"; };
 		94F429D876C2FD9335119301 /* Pods-Runner.profile.xcconfig */ = {isa = PBXFileReference; includeInIndex = 1; lastKnownFileType = text.xcconfig; name = "Pods-Runner.profile.xcconfig"; path = "Target Support Files/Pods-Runner/Pods-Runner.profile.xcconfig"; sourceTree = "<group>"; };
->>>>>>> f53b492f
 		9740EEB21CF90195004384FC /* Debug.xcconfig */ = {isa = PBXFileReference; fileEncoding = 4; lastKnownFileType = text.xcconfig; name = Debug.xcconfig; path = Flutter/Debug.xcconfig; sourceTree = "<group>"; };
 		9740EEB31CF90195004384FC /* Generated.xcconfig */ = {isa = PBXFileReference; fileEncoding = 4; lastKnownFileType = text.xcconfig; name = Generated.xcconfig; path = Flutter/Generated.xcconfig; sourceTree = "<group>"; };
 		97C146EE1CF9000F007C117D /* Runner.app */ = {isa = PBXFileReference; explicitFileType = wrapper.application; includeInIndex = 0; path = Runner.app; sourceTree = BUILT_PRODUCTS_DIR; };
@@ -85,15 +63,9 @@
 		97C146FD1CF9000F007C117D /* Assets.xcassets */ = {isa = PBXFileReference; lastKnownFileType = folder.assetcatalog; path = Assets.xcassets; sourceTree = "<group>"; };
 		97C147001CF9000F007C117D /* Base */ = {isa = PBXFileReference; lastKnownFileType = file.storyboard; name = Base; path = Base.lproj/LaunchScreen.storyboard; sourceTree = "<group>"; };
 		97C147021CF9000F007C117D /* Info.plist */ = {isa = PBXFileReference; lastKnownFileType = text.plist.xml; path = Info.plist; sourceTree = "<group>"; };
-<<<<<<< HEAD
-		9D45DA690EAC7EE433C44376 /* Pods_RunnerTests.framework */ = {isa = PBXFileReference; explicitFileType = wrapper.framework; includeInIndex = 0; path = Pods_RunnerTests.framework; sourceTree = BUILT_PRODUCTS_DIR; };
-		A0B093B0303D7110A0420C0A /* Pods-Runner.profile.xcconfig */ = {isa = PBXFileReference; includeInIndex = 1; lastKnownFileType = text.xcconfig; name = "Pods-Runner.profile.xcconfig"; path = "Target Support Files/Pods-Runner/Pods-Runner.profile.xcconfig"; sourceTree = "<group>"; };
-		A0F408F3A80DCFDBA394AD79 /* Pods-RunnerTests.debug.xcconfig */ = {isa = PBXFileReference; includeInIndex = 1; lastKnownFileType = text.xcconfig; name = "Pods-RunnerTests.debug.xcconfig"; path = "Target Support Files/Pods-RunnerTests/Pods-RunnerTests.debug.xcconfig"; sourceTree = "<group>"; };
-=======
 		A6C3207AE096F8D365FB71AE /* Pods-RunnerTests.debug.xcconfig */ = {isa = PBXFileReference; includeInIndex = 1; lastKnownFileType = text.xcconfig; name = "Pods-RunnerTests.debug.xcconfig"; path = "Target Support Files/Pods-RunnerTests/Pods-RunnerTests.debug.xcconfig"; sourceTree = "<group>"; };
 		B6DC2A423A267733E8B14D56 /* Pods-RunnerTests.release.xcconfig */ = {isa = PBXFileReference; includeInIndex = 1; lastKnownFileType = text.xcconfig; name = "Pods-RunnerTests.release.xcconfig"; path = "Target Support Files/Pods-RunnerTests/Pods-RunnerTests.release.xcconfig"; sourceTree = "<group>"; };
 		D98B6B63127A3D14E64AA999 /* Pods-Runner.release.xcconfig */ = {isa = PBXFileReference; includeInIndex = 1; lastKnownFileType = text.xcconfig; name = "Pods-Runner.release.xcconfig"; path = "Target Support Files/Pods-Runner/Pods-Runner.release.xcconfig"; sourceTree = "<group>"; };
->>>>>>> f53b492f
 /* End PBXFileReference section */
 
 /* Begin PBXFrameworksBuildPhase section */
@@ -101,11 +73,7 @@
 			isa = PBXFrameworksBuildPhase;
 			buildActionMask = 2147483647;
 			files = (
-<<<<<<< HEAD
-				6875665DFE13B8FE98D2F99E /* Pods_RunnerTests.framework in Frameworks */,
-=======
 				0932C338635B0FC9DB3329A4 /* Pods_RunnerTests.framework in Frameworks */,
->>>>>>> f53b492f
 			);
 			runOnlyForDeploymentPostprocessing = 0;
 		};
@@ -114,11 +82,7 @@
 			buildActionMask = 2147483647;
 			files = (
 				78A318202AECB46A00862997 /* FlutterGeneratedPluginSwiftPackage in Frameworks */,
-<<<<<<< HEAD
-				125EE11DCEEB0AF33C47B7D6 /* Pods_Runner.framework in Frameworks */,
-=======
 				E74689496A6F52F03BF755D1 /* Pods_Runner.framework in Frameworks */,
->>>>>>> f53b492f
 			);
 			runOnlyForDeploymentPostprocessing = 0;
 		};
@@ -133,19 +97,11 @@
 			path = RunnerTests;
 			sourceTree = "<group>";
 		};
-<<<<<<< HEAD
-		514993D2B2F45988A6E6F305 /* Frameworks */ = {
-			isa = PBXGroup;
-			children = (
-				3B0310FECDEA0C3159A6162A /* Pods_Runner.framework */,
-				9D45DA690EAC7EE433C44376 /* Pods_RunnerTests.framework */,
-=======
 		899AA0FFD8E4081AD11D9D92 /* Frameworks */ = {
 			isa = PBXGroup;
 			children = (
 				418D12DB7C4443839FADA5DD /* Pods_Runner.framework */,
 				2A2D8E71FCF77E2D0AA4C0ED /* Pods_RunnerTests.framework */,
->>>>>>> f53b492f
 			);
 			name = Frameworks;
 			sourceTree = "<group>";
@@ -169,11 +125,7 @@
 				97C146EF1CF9000F007C117D /* Products */,
 				331C8082294A63A400263BE5 /* RunnerTests */,
 				9FA57A060A0245033F8026D8 /* Pods */,
-<<<<<<< HEAD
-				514993D2B2F45988A6E6F305 /* Frameworks */,
-=======
 				899AA0FFD8E4081AD11D9D92 /* Frameworks */,
->>>>>>> f53b492f
 			);
 			sourceTree = "<group>";
 		};
@@ -204,21 +156,12 @@
 		9FA57A060A0245033F8026D8 /* Pods */ = {
 			isa = PBXGroup;
 			children = (
-<<<<<<< HEAD
-				3EAC3144238E1A6FDD4E6C83 /* Pods-Runner.debug.xcconfig */,
-				55C2B2E23CF932D6C2C738E7 /* Pods-Runner.release.xcconfig */,
-				A0B093B0303D7110A0420C0A /* Pods-Runner.profile.xcconfig */,
-				A0F408F3A80DCFDBA394AD79 /* Pods-RunnerTests.debug.xcconfig */,
-				1F3CCA75E4AC229C9FE74CA4 /* Pods-RunnerTests.release.xcconfig */,
-				254C4F8B7BAF23B88D0B4EFF /* Pods-RunnerTests.profile.xcconfig */,
-=======
 				919EE2F2D68EC3D7A46CABB8 /* Pods-Runner.debug.xcconfig */,
 				D98B6B63127A3D14E64AA999 /* Pods-Runner.release.xcconfig */,
 				94F429D876C2FD9335119301 /* Pods-Runner.profile.xcconfig */,
 				A6C3207AE096F8D365FB71AE /* Pods-RunnerTests.debug.xcconfig */,
 				B6DC2A423A267733E8B14D56 /* Pods-RunnerTests.release.xcconfig */,
 				8B458F73B3AEEBA7D4A67CC8 /* Pods-RunnerTests.profile.xcconfig */,
->>>>>>> f53b492f
 			);
 			path = Pods;
 			sourceTree = "<group>";
@@ -230,11 +173,7 @@
 			isa = PBXNativeTarget;
 			buildConfigurationList = 331C8087294A63A400263BE5 /* Build configuration list for PBXNativeTarget "RunnerTests" */;
 			buildPhases = (
-<<<<<<< HEAD
-				46D6CB0B4AAD51675B5382A8 /* [CP] Check Pods Manifest.lock */,
-=======
 				0F95FA1CB6DE00932ED83CF7 /* [CP] Check Pods Manifest.lock */,
->>>>>>> f53b492f
 				331C807D294A63A400263BE5 /* Sources */,
 				331C807F294A63A400263BE5 /* Resources */,
 				5CF54EFC813CA7CD64F6861B /* Frameworks */,
@@ -253,22 +192,14 @@
 			isa = PBXNativeTarget;
 			buildConfigurationList = 97C147051CF9000F007C117D /* Build configuration list for PBXNativeTarget "Runner" */;
 			buildPhases = (
-<<<<<<< HEAD
-				E6DE45A54D29D38368685273 /* [CP] Check Pods Manifest.lock */,
-=======
 				235D786A18A53E925786736D /* [CP] Check Pods Manifest.lock */,
->>>>>>> f53b492f
 				9740EEB61CF901F6004384FC /* Run Script */,
 				97C146EA1CF9000F007C117D /* Sources */,
 				97C146EB1CF9000F007C117D /* Frameworks */,
 				97C146EC1CF9000F007C117D /* Resources */,
 				9705A1C41CF9048500538489 /* Embed Frameworks */,
 				3B06AD1E1E4923F5004D2608 /* Thin Binary */,
-<<<<<<< HEAD
-				DED263C40BAE14EC148048F7 /* [CP] Embed Pods Frameworks */,
-=======
 				ED7450B86FFABF4FDA8B0793 /* [CP] Embed Pods Frameworks */,
->>>>>>> f53b492f
 			);
 			buildRules = (
 			);
@@ -368,11 +299,7 @@
 			shellScript = "diff \"${PODS_PODFILE_DIR_PATH}/Podfile.lock\" \"${PODS_ROOT}/Manifest.lock\" > /dev/null\nif [ $? != 0 ] ; then\n    # print error to STDERR\n    echo \"error: The sandbox is not in sync with the Podfile.lock. Run 'pod install' or update your CocoaPods installation.\" >&2\n    exit 1\nfi\n# This output is used by Xcode 'outputs' to avoid re-running this script phase.\necho \"SUCCESS\" > \"${SCRIPT_OUTPUT_FILE_0}\"\n";
 			showEnvVarsInLog = 0;
 		};
-<<<<<<< HEAD
-		46D6CB0B4AAD51675B5382A8 /* [CP] Check Pods Manifest.lock */ = {
-=======
 		235D786A18A53E925786736D /* [CP] Check Pods Manifest.lock */ = {
->>>>>>> f53b492f
 			isa = PBXShellScriptBuildPhase;
 			buildActionMask = 2147483647;
 			files = (
@@ -394,57 +321,38 @@
 			shellScript = "diff \"${PODS_PODFILE_DIR_PATH}/Podfile.lock\" \"${PODS_ROOT}/Manifest.lock\" > /dev/null\nif [ $? != 0 ] ; then\n    # print error to STDERR\n    echo \"error: The sandbox is not in sync with the Podfile.lock. Run 'pod install' or update your CocoaPods installation.\" >&2\n    exit 1\nfi\n# This output is used by Xcode 'outputs' to avoid re-running this script phase.\necho \"SUCCESS\" > \"${SCRIPT_OUTPUT_FILE_0}\"\n";
 			showEnvVarsInLog = 0;
 		};
-<<<<<<< HEAD
-		9740EEB61CF901F6004384FC /* Run Script */ = {
-=======
 		3B06AD1E1E4923F5004D2608 /* Thin Binary */ = {
->>>>>>> f53b492f
 			isa = PBXShellScriptBuildPhase;
 			alwaysOutOfDate = 1;
 			buildActionMask = 2147483647;
 			files = (
 			);
 			inputPaths = (
-<<<<<<< HEAD
+				"${TARGET_BUILD_DIR}/${INFOPLIST_PATH}",
+			);
+			name = "Thin Binary";
+			outputPaths = (
+			);
+			runOnlyForDeploymentPostprocessing = 0;
+			shellPath = /bin/sh;
+			shellScript = "/bin/sh \"$FLUTTER_ROOT/packages/flutter_tools/bin/xcode_backend.sh\" embed_and_thin";
+		};
+		9740EEB61CF901F6004384FC /* Run Script */ = {
+			isa = PBXShellScriptBuildPhase;
+			alwaysOutOfDate = 1;
+			buildActionMask = 2147483647;
+			files = (
+			);
+			inputPaths = (
 			);
 			name = "Run Script";
-=======
-				"${TARGET_BUILD_DIR}/${INFOPLIST_PATH}",
-			);
-			name = "Thin Binary";
->>>>>>> f53b492f
 			outputPaths = (
 			);
 			runOnlyForDeploymentPostprocessing = 0;
 			shellPath = /bin/sh;
-<<<<<<< HEAD
 			shellScript = "/bin/sh \"$FLUTTER_ROOT/packages/flutter_tools/bin/xcode_backend.sh\" build";
-=======
-			shellScript = "/bin/sh \"$FLUTTER_ROOT/packages/flutter_tools/bin/xcode_backend.sh\" embed_and_thin";
->>>>>>> f53b492f
-		};
-		DED263C40BAE14EC148048F7 /* [CP] Embed Pods Frameworks */ = {
-			isa = PBXShellScriptBuildPhase;
-			buildActionMask = 2147483647;
-			files = (
-			);
-			inputFileListPaths = (
-				"${PODS_ROOT}/Target Support Files/Pods-Runner/Pods-Runner-frameworks-${CONFIGURATION}-input-files.xcfilelist",
-			);
-			name = "[CP] Embed Pods Frameworks";
-			outputFileListPaths = (
-				"${PODS_ROOT}/Target Support Files/Pods-Runner/Pods-Runner-frameworks-${CONFIGURATION}-output-files.xcfilelist",
-			);
-			runOnlyForDeploymentPostprocessing = 0;
-			shellPath = /bin/sh;
-			shellScript = "\"${PODS_ROOT}/Target Support Files/Pods-Runner/Pods-Runner-frameworks.sh\"\n";
-			showEnvVarsInLog = 0;
-		};
-<<<<<<< HEAD
-		E6DE45A54D29D38368685273 /* [CP] Check Pods Manifest.lock */ = {
-=======
+		};
 		ED7450B86FFABF4FDA8B0793 /* [CP] Embed Pods Frameworks */ = {
->>>>>>> f53b492f
 			isa = PBXShellScriptBuildPhase;
 			buildActionMask = 2147483647;
 			files = (
@@ -588,11 +496,7 @@
 		};
 		331C8088294A63A400263BE5 /* Debug */ = {
 			isa = XCBuildConfiguration;
-<<<<<<< HEAD
-			baseConfigurationReference = A0F408F3A80DCFDBA394AD79 /* Pods-RunnerTests.debug.xcconfig */;
-=======
 			baseConfigurationReference = A6C3207AE096F8D365FB71AE /* Pods-RunnerTests.debug.xcconfig */;
->>>>>>> f53b492f
 			buildSettings = {
 				BUNDLE_LOADER = "$(TEST_HOST)";
 				CODE_SIGN_STYLE = Automatic;
@@ -611,11 +515,7 @@
 		};
 		331C8089294A63A400263BE5 /* Release */ = {
 			isa = XCBuildConfiguration;
-<<<<<<< HEAD
-			baseConfigurationReference = 1F3CCA75E4AC229C9FE74CA4 /* Pods-RunnerTests.release.xcconfig */;
-=======
 			baseConfigurationReference = B6DC2A423A267733E8B14D56 /* Pods-RunnerTests.release.xcconfig */;
->>>>>>> f53b492f
 			buildSettings = {
 				BUNDLE_LOADER = "$(TEST_HOST)";
 				CODE_SIGN_STYLE = Automatic;
@@ -631,11 +531,7 @@
 		};
 		331C808A294A63A400263BE5 /* Profile */ = {
 			isa = XCBuildConfiguration;
-<<<<<<< HEAD
-			baseConfigurationReference = 254C4F8B7BAF23B88D0B4EFF /* Pods-RunnerTests.profile.xcconfig */;
-=======
 			baseConfigurationReference = 8B458F73B3AEEBA7D4A67CC8 /* Pods-RunnerTests.profile.xcconfig */;
->>>>>>> f53b492f
 			buildSettings = {
 				BUNDLE_LOADER = "$(TEST_HOST)";
 				CODE_SIGN_STYLE = Automatic;
