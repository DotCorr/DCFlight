--- conflicted
+++ resolved
@@ -15,7 +15,6 @@
 
     return DCFFragment(
       children: [
-        // 🎯 HOME SCREEN - Always active (initial screen)
         DCFScreen(
           name: "home_screen",
           presentationStyle: DCFPresentationStyle.push,
@@ -25,6 +24,7 @@
           },
           pushConfig: DCFPushConfig(
             title: "Home",
+
             prefixActions: [
               DCFPushHeaderActionConfig.withSVGPackage(
                 title: "Animation",
@@ -38,22 +38,6 @@
 
           onHeaderActionPress: (data) {
             if (data['actionId'] == "anim_action") {
-<<<<<<< HEAD
-              // 🔧 FIX: Activate the screen BEFORE navigation
-              print("🎭 Activating animated modal screen...");
-              DCFSuspensionManager.activate("animated_modal_screen", 
-                reason: "Navigation triggered from home");
-              
-              // Small delay to ensure activation completes
-              Future.delayed(Duration(milliseconds: 100), () {
-                animatedModalNavCommand.setState(
-                  NavigationPresets.pushTo("animated_modal_screen", params: {
-                    "title": "Animated Modal",
-                    "message": "This is an animated modal screen"
-                  }),
-                );
-              });
-=======
               // Open drawer navigation
               animatedModalNavCommand.setState(
                 NavigationPresets.pushTo(
@@ -64,7 +48,6 @@
                   },
                 ),
               );
->>>>>>> 682b7b80
             }
           },
           onAppear: (data) => print("✅ Home screen appeared: $data"),
@@ -79,13 +62,14 @@
           },
         ),
 
-        // 🎯 PROFILE SCREEN - TRUE SUSPENSION
+        // 🎯 Profile screen with edit button
         DCFScreen(
           name: "profile_screen",
           presentationStyle: DCFPresentationStyle.push,
           pushConfig: DCFPushConfig(
             title: "Profile",
             backButtonTitle: "Home",
+
             suffixActions: [
               DCFPushHeaderActionConfig.withSVGPackage(
                 title: "Settings",
@@ -102,47 +86,10 @@
           },
           onNavigationEvent: (data) {
             print("🚀 Profile navigation event: $data");
-<<<<<<< HEAD
-            profileNavigationCommand.setState(null);
-            
-            if (data['action'] == 'pop') {
-              DCFSuspensionManager.suspend("profile_screen", 
-                reason: "User navigated away");
-            }
-=======
->>>>>>> 682b7b80
           },
           onHeaderActionPress: (data) {
-            if (data['actionId'] == "settings_action") {
-              DCFSuspensionManager.activate("settings_screen", 
-                reason: "Settings button pressed");
-              
-              Future.delayed(Duration(milliseconds: 50), () {
-                settingsNavigationCommand.setState(
-                  NavigationPresets.pushTo("settings_screen")
-                );
-              });
-            }
+            print("🎯 Profile header action pressed: $data");
           },
-          onAppear: (data) {
-            print("✅ Profile screen appeared: $data");
-            DCFSuspensionManager.activate("profile_screen", 
-              reason: "Screen appeared");
-          },
-          // 🔧 KEY FIX: TRUE SUSPENSION - Don't render children when suspended
-          builder: () {
-            final isSuspended = DCFSuspensionManager.isSuspended("profile_screen");
-            if (isSuspended) {
-              print("⏸️ Profile screen is suspended - not rendering children");
-              return DCFView(
-                children: [], // TRULY EMPTY - no ProfileScreen() creation
-              );
-            }
-            print("🏗️ Profile screen is active - rendering children");
-            return ProfileScreen(); // Only create when active
-          },
-<<<<<<< HEAD
-=======
           onAppear: (data) => print("✅ Profile screen appeared: $data"),
           builder: () {
             final isSuspended = profileNavCommand.state == null;
@@ -153,22 +100,19 @@
             print("🏗️ Profile screen is active - rendering children");
             return ProfileScreen();
           },
->>>>>>> 682b7b80
         ),
 
-        // 🎯 SETTINGS SCREEN - TRUE SUSPENSION
+        // 🎯 Settings screen with cancel/done pattern
         DCFScreen(
-<<<<<<< HEAD
-=======
           navigationStateCleaner: (v) {
             settingsNavigationCommand.setState(null);
           },
->>>>>>> 682b7b80
           name: "settings_screen",
           presentationStyle: DCFPresentationStyle.push,
           pushConfig: DCFPushConfig(
             title: "Settings",
             backButtonTitle: "Back",
+            // Add cancel/done buttons
             prefixActions: [
               DCFPushHeaderActionConfig.withTextOnly(title: "Cancel"),
             ],
@@ -177,43 +121,10 @@
             ],
           ),
           navigationCommand: settingsNavCommand.state,
-<<<<<<< HEAD
-          onNavigationEvent: (data) {
-            print("🚀 Settings navigation event: $data");
-            settingsNavigationCommand.setState(null);
-            
-            if (data['action'] == 'pop') {
-              DCFSuspensionManager.suspend("settings_screen", 
-                reason: "User left settings");
-            }
+
+          onHeaderActionPress: (data) {
+            print("🎯 Settings header action pressed: $data");
           },
-=======
-
->>>>>>> 682b7b80
-          onHeaderActionPress: (data) {
-            if (data['actionId'] == "Cancel" || data['actionId'] == "Done") {
-              settingsNavigationCommand.setState(NavigationPresets.pop);
-            }
-          },
-          onAppear: (data) {
-            print("✅ Settings screen appeared: $data");
-            DCFSuspensionManager.activate("settings_screen", 
-              reason: "Screen appeared");
-          },
-          // 🔧 KEY FIX: TRUE SUSPENSION - Don't render children when suspended
-          builder: () {
-            final isSuspended = DCFSuspensionManager.isSuspended("settings_screen");
-            if (isSuspended) {
-              print("⏸️ Settings screen is suspended - not rendering children");
-              return DCFView(
-                children: [], // TRULY EMPTY
-              );
-            }
-            print("🏗️ Settings screen is active - rendering children");
-            return SettingsScreen();
-          },
-<<<<<<< HEAD
-=======
           onAppear: (data) => print("✅ Settings screen appeared: $data"),
 
           builder: () {
@@ -227,50 +138,17 @@
             print("🏗️ Settings screen is active - rendering children");
             return SettingsScreen();
           },
->>>>>>> 682b7b80
         ),
 
-        // 🎯 ANIMATED MODAL SCREEN - THE MOST IMPORTANT FIX
         DCFScreen(
           name: "animated_modal_screen",
           presentationStyle: DCFPresentationStyle.push,
-<<<<<<< HEAD
-          navigationCommand: animatedModalNavCommand.state,
-          onNavigationEvent: (data) {
-            print("🚀 Animated modal navigation event: $data");
-=======
 
           navigationCommand: animatedModalNavCommand.state,
           navigationStateCleaner: (v) {
             print("🧹 Cleaning up animated modal navigation state: $v");
->>>>>>> 682b7b80
             animatedModalNavigationCommand.setState(null);
-            
-            print(data['action']);
           },
-          onAppear: (data) {
-            print("✅ Animated modal screen appeared: $data");
-            DCFSuspensionManager.activate("animated_modal_screen", 
-              reason: "Screen appeared");
-          },
-<<<<<<< HEAD
-          onDisappear: (data) => print("❌ Animated modal screen disappeared: $data"),
-          onActivate: (data) => print("✅ Animated modal screen activated: $data"),
-          onDeactivate: (data) => print("❌ Animated modal screen deactivated: $data"),
-          onReceiveParams: (data) => print("📬 Animated modal screen received params: $data"),
-          
-          // 🔧 CRITICAL FIX: TRUE SUSPENSION - AnimatedModalScreen only created when active
-          builder: () {
-            final isSuspended = DCFSuspensionManager.isSuspended("animated_modal_screen");
-            if (isSuspended) {
-              print("⏸️ Animated modal screen is SUSPENDED - NO ANIMATION CONTROLLERS CREATED");
-              return DCFView(
-                children: [], // COMPLETELY EMPTY - NO AnimatedModalScreen() CONSTRUCTOR CALLED
-              );
-            }
-            print("🏗️ Animated modal screen is ACTIVE - creating animation controllers");
-            return AnimatedModalScreen(); // Only create (and thus animation controllers) when active
-=======
 
           builder: () {
             final isSuspended = animatedModalNavCommand.state == null;
@@ -282,10 +160,9 @@
             }
 
             return AnimatedModalScreen();
->>>>>>> 682b7b80
           },
         ),
       ],
     );
   }
-}
+}