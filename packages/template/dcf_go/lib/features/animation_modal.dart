--- conflicted
+++ resolved
@@ -5,35 +5,6 @@
 class AnimatedModalScreen extends StatefulComponent {
   @override
   DCFComponentNode render() {
-<<<<<<< HEAD
-   return DCFView(layout: LayoutProps(
-    padding:20,
-    paddingTop:120,
-    gap:20
-   ),
-    children: [
-      DCFTextInput(
-        placeholder: "Type something...",
-        styleSheet: StyleSheet(backgroundColor: Colors.grey.shade100,borderColor: Colors.blueAccent)
-      ),
-      DCFButton(
-        layout: LayoutProps(
-          width: "100%",
-        height: 50
-        ),
-        buttonProps: DCFButtonProps(
-        title: "Close Modal",
-      
-      ),
-        onPress: (v) {
-          AppNavigation.goBack();
-          AppNavigation.dismissModal();
-        },
-      ),
-      DCFSpinner(),
-    DCFText(content: "Hello from Animated Modal!", styleSheet: StyleSheet(backgroundColor: Colors.amber)),
-   ]);
-=======
     // Animation value state that drives all animations
     final animationValue = useState<double>(1.0); // Start at full scale (100%)
     
@@ -467,6 +438,5 @@
         )
       ],
     );
->>>>>>> 3752e872
   }
 }