/*
 * Copyright (c) Dotcorr Studio. and affiliates.
 *
 * This source code is licensed under the MIT license found in the
 * LICENSE file in the root directory of this source tree.
 */

import UIKit
import dcflight

class DCFModalComponent: NSObject, DCFComponent {
    
    // Track presented modals
    static var presentedModals: [String: DCFModalViewController] = [:]
    
    // FRAMEWORK FIX: Modal presentation queue to handle sequential operations
    static var modalOperationQueue: DispatchQueue = DispatchQueue(label: "DCFModalOperationQueue", qos: .userInitiated)
    static var pendingOperations: [(operation: ModalOperation, viewId: String, completion: (() -> Void)?)] = []
    static var isProcessingOperations = false
    
    enum ModalOperation {
        case present(view: UIView, props: [String: Any])
        case dismiss(view: UIView)
    }
    
    required override init() {
        super.init()
    }
    
    func createView(props: [String: Any]) -> UIView {
        print("🚀 DCFModalComponent.createView called with props: \(props.keys.sorted())")
        
<<<<<<< HEAD
        // ✅ Use DCFEscapeView from framework layer
        let escapeView = DCFEscapeView()
        escapeView.backgroundColor = UIColor.clear
        escapeView.frame = CGRect.zero
        escapeView.bounds = CGRect.zero
        escapeView.clipsToBounds = true
        escapeView.translatesAutoresizingMaskIntoConstraints = true
        
        // ✅ Start in escaped mode (children won't be in main UI tree)
        escapeView.isEscaped = true
        
        // Apply initial properties
        let _ = updateView(escapeView, withProps: props)
        
        return escapeView
=======
        // Create a simple placeholder view
        let view = UIView()
        
        // Set the view as hidden but don't override its geometry
        view.isHidden = true
        view.backgroundColor = UIColor.clear
        view.isUserInteractionEnabled = false
        
        let _ = updateView(view, withProps: props)
        return view
>>>>>>> f53b492f
    }
    
    func updateView(_ view: UIView, withProps props: [String: Any]) -> Bool {
        print("🔄 DCFModalComponent updateView called with props: \(props)")
        print("🔍 DCFModalComponent updateView - view hash: \(view.hash)")
        
        // Get view ID for tracking
        let viewId = String(view.hash)
        
        // Check if modal should be visible (handle both Bool and Int types)
        var isVisible = false
        if let visible = props["visible"] as? Bool {
            isVisible = visible
            print("🔍 DCFModalComponent: Found visible as Bool: \(isVisible)")
        } else if let visible = props["visible"] as? Int {
            isVisible = visible == 1
            print("🔍 DCFModalComponent: Found visible as Int: \(visible) -> \(isVisible)")
        } else if let visible = props["visible"] as? NSNumber {
            isVisible = visible.boolValue
            print("🔍 DCFModalComponent: Found visible as NSNumber: \(visible) -> \(isVisible)")
        } else {
            print("⚠️ DCFModalComponent: No visible property found or wrong type. Props: \(props)")
        }
        
        print("🔍 DCFModalComponent: Final visible value = \(isVisible)")
        
<<<<<<< HEAD
        guard let escapeView = view as? DCFEscapeView else {
            print("❌ Error: View is not a DCFEscapeView!")
            return false
        }
        
        // ✅ CRITICAL: Force escape state when modal is not visible - DCFEscapeView handles Yoga internally
        if !isVisible {
            escapeView.isEscaped = true
            print("🚁 EscapeView: Modal not visible, forcing escaped state (DCFEscapeView handles Yoga internally)")
        }
        
        // ✅ EscapeView: Handle modal visibility
=======
        // ✅ FRAMEWORK FIX: Queue modal operations to prevent conflicts
>>>>>>> f53b492f
        if isVisible {
            print("🚀 DCFModalComponent: Queueing modal presentation")
            DCFModalComponent.queueModalOperation(.present(view: view, props: props), viewId: viewId)
        } else {
<<<<<<< HEAD
            // ✅ Only programmatically dismiss if we have a modal to dismiss
            if let modalVC = DCFModalComponent.presentedModals[viewId], !modalVC.isBeingDismissed {
                print("🚀 DCFModalComponent: Programmatically dismissing modal")
                dismissModal(from: view, viewId: viewId)
=======
            // Only programmatically dismiss if we have a modal to dismiss
            if let modalVC = DCFModalComponent.presentedModals[viewId], !modalVC.isBeingDismissed {
                print("🚀 DCFModalComponent: Queueing modal dismissal")
                DCFModalComponent.queueModalOperation(.dismiss(view: view), viewId: viewId)
>>>>>>> f53b492f
            } else {
                print("🔄 DCFModalComponent: Modal not presented or already being dismissed, ignoring visible=false")
            }
        }
        
        view.applyStyles(props: props)
        return true
    }
    
    // MARK: - DCFComponent Protocol Methods
    
    func applyLayout(_ view: UIView, layout: YGNodeLayout) {
<<<<<<< HEAD
        guard let escapeView = view as? DCFEscapeView else {
            print("❌ Error: View is not a DCFEscapeView in applyLayout!")
            return
        }
        
        // ✅ CRITICAL: ALWAYS force ZERO space for the escape view container regardless of layout
        // This ensures that even if Dart sends layout properties, they are completely ignored
        view.frame = CGRect(x: 0, y: 0, width: 0, height: 0)
        view.bounds = CGRect.zero
        view.isHidden = true
        view.alpha = 0.0
        view.clipsToBounds = true
        view.isUserInteractionEnabled = false
        view.translatesAutoresizingMaskIntoConstraints = true
        
        // ✅ CRITICAL: Force escape state to ensure zero dimensions - DCFEscapeView handles Yoga internally
        escapeView.isEscaped = true
        
        print("📐 DCFModalComponent.applyLayout - Enforced ABSOLUTE ZERO-SPACE EscapeView")
    }
    
    func getIntrinsicSize(_ view: UIView, forProps props: [String: Any]) -> CGSize {
        // ✅ CRITICAL: Modal placeholder must report ZERO intrinsic size
        print("� DCFModalComponent.getIntrinsicSize - Returning CGSize.zero")
        return CGSize.zero
=======
        // Apply the layout calculated by Yoga
        // When display="none", Yoga will calculate zero dimensions
        view.frame = CGRect(
            x: CGFloat(layout.left),
            y: CGFloat(layout.top),
            width: CGFloat(layout.width),
            height: CGFloat(layout.height)
        )
        
        print("📐 DCFModalComponent.applyLayout - Applied Yoga layout: \(view.frame)")
    }
    
    func getIntrinsicSize(_ view: UIView, forProps props: [String: Any]) -> CGSize {
        // Return a minimal intrinsic size
        // The actual space allocation will be controlled by the display property
        return CGSize(width: 1, height: 1)
>>>>>>> f53b492f
    }
    
    func viewRegisteredWithShadowTree(_ view: UIView, nodeId: String) {
        // Track node registration for debugging
        print("🌳 DCFModalComponent view registered with shadow tree: \(nodeId)")
<<<<<<< HEAD
        
        // ✅ CRITICAL: Immediately force escape state for modal placeholder - DCFEscapeView handles Yoga
        if let escapeView = view as? DCFEscapeView {
            escapeView.isEscaped = true
            print("🧹 DCFModalComponent: FORCED escape state on node registration: \(nodeId)")
=======
    }
    
    func setChildren(_ view: UIView, childViews: [UIView], viewId: String) -> Bool {
        print("🚀 DCFModalComponent.setChildren called with \(childViews.count) children for viewId: \(viewId)")
        print("🚀 DCFModalComponent.setChildren - view hash: \(view.hash)")
        print("🚀 DCFModalComponent.setChildren - children types: \(childViews.map { type(of: $0) })")
        print("🚀 DCFModalComponent.setChildren - BEFORE: placeholder has \(view.subviews.count) existing children")
        
        // 🚨 CRITICAL DEBUG: Print stack trace to see WHO is calling setChildren
        Thread.callStackSymbols.forEach { symbol in
            if symbol.contains("DCF") || symbol.contains("Modal") {
                print("📍 STACK: \(symbol)")
            }
        }
        
        // Store children in placeholder but keep them hidden from main UI
        view.subviews.forEach { $0.removeFromSuperview() }
        childViews.forEach { childView in
            view.addSubview(childView)
            // Hide children in placeholder view (they'll be shown when moved to modal)
            childView.isHidden = true
            childView.alpha = 0.0
        }
        
        print("💾 Stored \(childViews.count) children in placeholder view (hidden from main UI)")
        print("🚀 DCFModalComponent.setChildren - AFTER: placeholder has \(view.subviews.count) children")
        
        // If modal is currently presented, move children to modal content and make them visible
        if let modalVC = DCFModalComponent.presentedModals[viewId] {
            print("✅ Modal is presented, moving children to modal content and making them visible")
            addChildrenToModalContent(modalVC: modalVC, childViews: childViews)
        } else {
            print("📦 Modal not presented, children stored invisibly in placeholder view")
        }
        
        return true
    }
    
    private func addChildrenToModalContent(modalVC: DCFModalViewController, childViews: [UIView]) {
        // Clear existing children from modal content
        modalVC.view.subviews.forEach { subview in
            // Don't remove system views, only our content
            if subview.tag != 999 && subview.tag != 998 { // Preserve title and container
                print("🗑️ Removing existing subview from modal: \(type(of: subview))")
                subview.removeFromSuperview()
            }
        }
        
        // ✅ FIX 2: Force view layout to get accurate bounds before sizing children
        modalVC.view.setNeedsLayout()
        modalVC.view.layoutIfNeeded()
        
        // ✅ GIVE ABSTRACTION LAYER FULL CONTROL: No explicit margins/padding, full width/height
        let modalFrame = modalVC.view.bounds
        let availableWidth = modalFrame.width
        let availableHeight = modalFrame.height
        
        print("📏 Modal FULL sizing - modal bounds: \(modalFrame)")
        print("📏 Modal FULL sizing - available: \(availableWidth)x\(availableHeight)")
        
        // ✅ ABSTRACTION LAYER CONTROL: Use the full modal bounds, no automatic safe area adjustments
        // Let the Dart abstraction layer handle safe areas, padding, and margins as it sees fit
        let contentFrame = modalFrame
        print("📏 Content frame (FULL modal bounds): \(contentFrame)")
        
        // ✅ AUTO-FILL: Single child fills the entire modal space, let abstraction layer handle layout
        if childViews.count == 1, let childView = childViews.first {
            print("🎯 Single child: giving it FULL modal space for abstraction layer control")
            
            // Remove from any previous parent
            childView.removeFromSuperview()
            
            // ✅ KEY: Disable Auto Layout - use manual frame positioning 
            childView.translatesAutoresizingMaskIntoConstraints = true
            
            // Add to modal view
            modalVC.view.addSubview(childView)
            
            // ✅ MAKE VISIBLE: Child should be visible in modal (opposite of placeholder)
            childView.isHidden = false
            childView.alpha = 1.0
            print("👁️ Made child visible: hidden=\(childView.isHidden), alpha=\(childView.alpha)")
            
            // ✅ FULL FRAME: Give child the entire content area
            childView.frame = contentFrame
            
            print("📐 Child given FULL modal frame: \(childView.frame)")
            
            // ✅ Force layout update to ensure Yoga gets the correct size
            childView.setNeedsLayout()
            childView.layoutIfNeeded()
            
        } else if childViews.count > 1 {
            // Multiple children: stack vertically but use full width
            print("📚 Multiple children: stacking with full width, letting abstraction layer control spacing")
            
            var currentY: CGFloat = contentFrame.minY // Start at content area top
            
            for (index, childView) in childViews.enumerated() {
                print("🔄 Adding child \(index) with full width: \(type(of: childView))")
                
                // Remove from any previous parent
                childView.removeFromSuperview()
                
                // ✅ KEY: Disable Auto Layout
                childView.translatesAutoresizingMaskIntoConstraints = true
                
                // Add to modal view
                modalVC.view.addSubview(childView)
                
                // ✅ MAKE VISIBLE: Child should be visible in modal
                childView.isHidden = false
                childView.alpha = 1.0
                
                // Use child's existing height or default
                var childHeight: CGFloat = childView.frame.height > 0 ? childView.frame.height : 44
                let intrinsicSize = childView.intrinsicContentSize
                if intrinsicSize.height > 0 {
                    childHeight = intrinsicSize.height
                }
                
                // ✅ FULL WIDTH POSITIONING: Let abstraction layer handle internal spacing
                let childFrame = CGRect(
                    x: contentFrame.minX, // Respect content area
                    y: currentY,
                    width: contentFrame.width, // Full content width
                    height: childHeight
                )
                
                childView.frame = childFrame
                print("📐 Child \(index) frame: \(childFrame)")
                
                // Force layout update for this child
                childView.setNeedsLayout()
                childView.layoutIfNeeded()
                
                // No extra spacing - let abstraction layer control it
                currentY += childHeight
            }
>>>>>>> f53b492f
        }
    }
    // MARK: - Modal Operation Queue System (replaces old presentModal method)
    
    @available(iOS 15.0, *)
    private func configureSheetDetents(sheet: UISheetPresentationController, modalVC: UIViewController, props: [String: Any]) {
        var detents: [UISheetPresentationController.Detent] = []
        
        // ✅ FIX 1: Apply corner radius to sheet presentation controller
        var cornerRadius: CGFloat = 16.0 // Default value
        if let radius = props["cornerRadius"] as? CGFloat {
            cornerRadius = radius
            print("🔧 Sheet: Found cornerRadius as CGFloat: \(radius)")
        } else if let radius = props["cornerRadius"] as? Double {
            cornerRadius = CGFloat(radius)
            print("🔧 Sheet: Found cornerRadius as Double: \(radius)")
        } else if let radius = props["cornerRadius"] as? Int {
            cornerRadius = CGFloat(radius)
            print("🔧 Sheet: Found cornerRadius as Int: \(radius)")
        } else if let radius = props["cornerRadius"] as? NSNumber {
            cornerRadius = CGFloat(radius.doubleValue)
            print("🔧 Sheet: Found cornerRadius as NSNumber: \(radius)")
        } else {
            print("🔧 Sheet: No cornerRadius found, using default: \(cornerRadius)")
        }
        
        // Apply corner radius to the sheet
        if #available(iOS 16.0, *) {
            sheet.preferredCornerRadius = cornerRadius
            print("✅ Sheet: Set preferredCornerRadius to: \(cornerRadius)")
        }
        
        // Parse detents from props
        if let detentArray = props["detents"] as? [String] {
            for detentString in detentArray {
                switch detentString.lowercased() {
                case "small", "compact":
                    if #available(iOS 16.0, *) {
                        detents.append(.custom(identifier: .init("small")) { context in
                            return context.maximumDetentValue * 0.3
                        })
                    } else {
                        detents.append(.medium())
                    }
                case "medium", "half":
                    detents.append(.medium())
                case "large", "full":
                    detents.append(.large())
                default:
                    detents.append(.medium())
                }
            }
        } else {
            // Default detents
            detents = [.medium(), .large()]
        }
        
        sheet.detents = detents
        
        // Configure selected detent index
        if #available(iOS 16.0, *) {
            if let selectedDetentIndex = props["selectedDetentIndex"] as? Int,
               selectedDetentIndex < detents.count {
                sheet.selectedDetentIdentifier = detents[selectedDetentIndex].identifier
            }
        }
        
        // Configure other sheet properties
        sheet.prefersGrabberVisible = props["showDragIndicator"] as? Bool ?? true

        if let radius = props["cornerRadius"] as? CGFloat {
            cornerRadius = radius
            print("🔧 DCFModalComponent: Found cornerRadius as CGFloat: \(radius)")
        } else if let radius = props["cornerRadius"] as? Double {
            cornerRadius = CGFloat(radius)
            print("🔧 DCFModalComponent: Found cornerRadius as Double: \(radius)")
        } else if let radius = props["cornerRadius"] as? Int {
            cornerRadius = CGFloat(radius)
            print("🔧 DCFModalComponent: Found cornerRadius as Int: \(radius)")
        } else if let radius = props["cornerRadius"] as? NSNumber {
            cornerRadius = CGFloat(radius.doubleValue)
            print("🔧 DCFModalComponent: Found cornerRadius as NSNumber: \(radius)")
        } else {
            print("🔧 DCFModalComponent: No cornerRadius found, using default: \(cornerRadius)")
        }
        
        sheet.preferredCornerRadius = cornerRadius
        print("✅ DCFModalComponent: Set sheet corner radius to: \(cornerRadius)")
        
        // Configure dismissal behavior - use the modal view controller, not the sheet
        if let isDismissible = props["isDismissible"] as? Bool {
            modalVC.isModalInPresentation = !isDismissible
        }
        
        // Configure background interaction
        if props["allowsBackgroundDismiss"] as? Bool == false {
            modalVC.isModalInPresentation = true
        }
        
        // ✅ CRITICAL FIX: Set delegate to handle drag dismissal properly
        if let dcfModalVC = modalVC as? DCFModalViewController {
            sheet.delegate = dcfModalVC
        }
    }
    
    // NOTE: The old dismissModalWithoutMovingChildren and dismissModal methods have been
    // removed as all modal operations now go through the queue system in processQueuedOperation
    
    // MARK: - Modal Operation Queue System
    
<<<<<<< HEAD
    private func presentModal(from view: UIView, props: [String: Any], viewId: String) {
=======
    /// Queue a modal operation to be processed sequentially
    static func queueModalOperation(_ operation: ModalOperation, viewId: String, completion: (() -> Void)? = nil) {
        modalOperationQueue.async {
            pendingOperations.append((operation: operation, viewId: viewId, completion: completion))
            
            if !isProcessingOperations {
                processNextModalOperation()
            }
        }
    }
    
    /// Process the next modal operation in the queue
    static func processNextModalOperation() {
        guard !isProcessingOperations, !pendingOperations.isEmpty else { return }
        
        isProcessingOperations = true
        let nextOperation = pendingOperations.removeFirst()
        
        DispatchQueue.main.async {
            switch nextOperation.operation {
            case .present(let view, let props):
                print("🎭 Processing queued modal presentation for viewId: \(nextOperation.viewId)")
                self.performModalPresentation(from: view, props: props, viewId: nextOperation.viewId) {
                    nextOperation.completion?()
                    self.isProcessingOperations = false
                    // Process next operation after a brief delay to ensure proper sequencing
                    DispatchQueue.main.asyncAfter(deadline: .now() + 0.1) {
                        self.processNextModalOperation()
                    }
                }
                
            case .dismiss(let view):
                print("🎭 Processing queued modal dismissal for viewId: \(nextOperation.viewId)")
                self.performModalDismissal(from: view, viewId: nextOperation.viewId) {
                    nextOperation.completion?()
                    self.isProcessingOperations = false
                    // Process next operation after a brief delay to ensure proper sequencing
                    DispatchQueue.main.asyncAfter(deadline: .now() + 0.1) {
                        self.processNextModalOperation()
                    }
                }
            }
        }
    }
    
    /// Perform the actual modal presentation (extracted from presentModal)
    static func performModalPresentation(from view: UIView, props: [String: Any], viewId: String, completion: @escaping () -> Void) {
>>>>>>> f53b492f
        // Check if modal is already presented
        if DCFModalComponent.presentedModals[viewId] != nil {
            print("ℹ️ DCFModalComponent: Modal already presented for viewId \(viewId)")
            completion()
            return
        }
        
        guard let escapeView = view as? DCFEscapeView else {
            print("❌ Error: View is not a DCFEscapeView!")
            return
        }
        
        // Create modal content view controller
        let modalVC = DCFModalViewController()
        modalVC.modalProps = props
        modalVC.sourceView = view
        modalVC.viewId = viewId
        
        // ✅ Load modal view and prepare content BEFORE presenting
        modalVC.loadViewIfNeeded()
        
<<<<<<< HEAD
        // ✅ Store reference to presented modal FIRST (before moving children)
        DCFModalComponent.presentedModals[viewId] = modalVC
        
        // ✅ EscapeView: Get ALL children (escaped or not) for modal presentation
        escapeView.isEscaped = false // Temporarily restore to get all children
        let childrenToMove = escapeView.getStoredChildren() + Array(escapeView.subviews) // Get all children
        print("🚁 EscapeView: Found \(childrenToMove.count) children for modal presentation")
        
        if !childrenToMove.isEmpty {
            print("🚀 Moving \(childrenToMove.count) children from EscapeView to modal")
            addChildrenToModalContent(modalVC: modalVC, childViews: childrenToMove)
            escapeView.isEscaped = true // Escape them again from main UI
=======
        // ✅ CRITICAL FIX: Look for children in placeholder view for reopen scenario
        let existingChildren = view.subviews
        print("🔍 Found \(existingChildren.count) children in placeholder view for modal presentation")
        print("🔍 Placeholder view details: hash=\(view.hash), frame=\(view.frame), hidden=\(view.isHidden)")
        print("🔍 Children details: \(existingChildren.map { "type: \(type(of: $0)), hidden: \($0.isHidden), alpha: \($0.alpha)" })")
        
        // 🚨 CRITICAL DEBUG: Let's check all known placeholders for this viewId
        print("🔍 DEBUG: All known modals: \(DCFModalComponent.presentedModals.keys)")
        
        // Check if we have any stored children anywhere
        var totalChildrenFound = 0
        for (id, modal) in DCFModalComponent.presentedModals {
            let modalChildren = modal.view.subviews.filter { $0.tag != 999 && $0.tag != 998 }
            if !modalChildren.isEmpty {
                print("🔍 Found \(modalChildren.count) children in modal \(id)")
                totalChildrenFound += modalChildren.count
            }
        }
        print("🔍 Total children found across all modals: \(totalChildrenFound)")
        
        if !existingChildren.isEmpty {
            print("🚀 Moving \(existingChildren.count) children from placeholder to modal")
            // Create a copy of the children array before modifying
            let childrenCopy = Array(existingChildren)
            let component = DCFModalComponent()
            component.addChildrenToModalContent(modalVC: modalVC, childViews: childrenCopy)
>>>>>>> f53b492f
        } else {
            print("⚠️ No children found in EscapeView - modal will show empty")
        }
        
        // Configure modal presentation style
        if #available(iOS 15.0, *) {
            modalVC.modalPresentationStyle = .pageSheet
            
            // Configure sheet presentation controller with detents
            if let sheet = modalVC.sheetPresentationController {
                let component = DCFModalComponent()
                component.configureSheetDetents(sheet: sheet, modalVC: modalVC, props: props)
            }
        } else {
            // Fallback for older iOS versions
            modalVC.modalPresentationStyle = .formSheet
        }
        
        // Configure transition style
        if let transitionStyle = props["transitionStyle"] as? String {
            switch transitionStyle.lowercased() {
            case "coververtical":
                modalVC.modalTransitionStyle = .coverVertical
            case "fliphorizontal":
                modalVC.modalTransitionStyle = .flipHorizontal
            case "crossdissolve":
                modalVC.modalTransitionStyle = .crossDissolve
            case "partialcurl":
                if #available(iOS 3.2, *) {
                    modalVC.modalTransitionStyle = .partialCurl
                }
            default:
                modalVC.modalTransitionStyle = .coverVertical
            }
        }
        
        // Present the modal
        if let topViewController = getTopViewController() {
            topViewController.present(modalVC, animated: true) {
<<<<<<< HEAD
=======
                print("✅ DCFModalComponent: Modal presentation completed")
>>>>>>> f53b492f
                propagateEvent(on: view, eventName: "onShow", data: [:])
                completion()
            }
<<<<<<< HEAD
        }
    }
    
    private func dismissModal(from view: UIView, viewId: String) {
        guard let escapeView = view as? DCFEscapeView else {
            print("❌ Error: View is not a DCFEscapeView!")
            return
        }
        
        if let modalVC = DCFModalComponent.presentedModals[viewId] {
            print("🔄 DCFModalComponent: Programmatically dismissing tracked modal")
            
            // ✅ EscapeView: Move children back to escape view for programmatic dismissal
            let modalChildren = modalVC.view.subviews.filter { $0.tag != 999 && $0.tag != 998 }
            
            if !modalChildren.isEmpty {
                print("🚁 EscapeView: Moving \(modalChildren.count) children back to EscapeView and escaping them")
                
                // Store children in escape view
                escapeView.setStoredChildren(modalChildren)
                
                // Remove children from modal
                modalChildren.forEach { child in
                    child.removeFromSuperview()
                }
                
                // ✅ Escape the children (remove from main UI tree)
                escapeView.isEscaped = true
            }
            
            modalVC.dismiss(animated: true) {
                propagateEvent(on: view, eventName: "onDismiss", data: [:])
            }
            // Remove from tracking
            DCFModalComponent.presentedModals.removeValue(forKey: viewId)
        }
    }
    
    private func addChildrenToModalContent(modalVC: DCFModalViewController, childViews: [UIView]) {
        print("📦 Adding \(childViews.count) children to modal content")
        
        // Clear existing children from modal
        modalVC.view.subviews.forEach { $0.removeFromSuperview() }
=======
        } else {
            print("❌ DCFModalComponent: Could not find top view controller")
            // Remove from tracking if presentation failed
            DCFModalComponent.presentedModals.removeValue(forKey: viewId)
            completion()
        }
    }
    
    /// Perform the actual modal dismissal (extracted from dismissModal)
    static func performModalDismissal(from view: UIView, viewId: String, completion: @escaping () -> Void) {
        if let modalVC = DCFModalComponent.presentedModals[viewId] {
            print("🔄 DCFModalComponent: Programmatically dismissing tracked modal")
            
            // ✅ SMOOTH UX FIX: Keep children in modal during dismissal animation
            // Don't move children here - let them stay visible during the close animation
            // The children will be moved in the dismissal completion block
            print("🎬 Keeping children visible in modal during dismissal animation for smooth UX")
            
            modalVC.dismiss(animated: true) {
                print("✅ DCFModalComponent: Modal dismissal animation completed - now moving children")
                
                // ✅ NOW move children back to placeholder AFTER modal is fully dismissed
                let modalChildren = modalVC.view.subviews.filter { $0.tag != 999 && $0.tag != 998 }
                if !modalChildren.isEmpty {
                    print("💾 Post-dismissal: Moving \(modalChildren.count) children back to placeholder AFTER animation")
                    modalChildren.forEach { child in
                        print("🔄 Moving child back to placeholder: \(type(of: child))")
                        child.removeFromSuperview()
                        view.addSubview(child)
                        // Hide children when moved back to placeholder (main UI)
                        child.isHidden = true
                        child.alpha = 0.0
                        print("👁️ Hidden child in placeholder: hidden=\(child.isHidden), alpha=\(child.alpha)")
                    }
                    print("✅ Moved \(modalChildren.count) children back to placeholder after dismissal animation")
                }
                
                propagateEvent(on: view, eventName: "onDismiss", data: [:])
                completion()
            }
            
            // Remove from tracking
            DCFModalComponent.presentedModals.removeValue(forKey: viewId)
        } else if let topViewController = getTopViewController(),
                  topViewController.presentedViewController != nil {
            print("🔄 DCFModalComponent: Dismissing any presented modal")
            topViewController.dismiss(animated: true) {
                propagateEvent(on: view, eventName: "onDismiss", data: [:])
                completion()
            }
        } else {
            print("ℹ️ DCFModalComponent: No modal to dismiss")
            completion()
        }
    }
    
    /// Get the top view controller (made static for queue operations)
    static func getTopViewController() -> UIViewController? {
        guard let windowScene = UIApplication.shared.connectedScenes.first as? UIWindowScene,
              let window = windowScene.windows.first else { 
            print("❌ DCFModalComponent: Could not find window scene")
            return nil 
        }
        
        var topController = window.rootViewController
        while let presentedController = topController?.presentedViewController {
            topController = presentedController
        }
        
        return topController
    }
}

// MARK: - Modal View Controller

class DCFModalViewController: UIViewController, UISheetPresentationControllerDelegate {
    var modalProps: [String: Any] = [:]
    weak var sourceView: UIView?
    var viewId: String?
    
    override func viewDidLoad() {
        super.viewDidLoad()
        setupModalContent()
    }
    
    override func viewDidLayoutSubviews() {
        super.viewDidLayoutSubviews()
        
        // ✅ FIX 2: Ensure children are properly sized when modal bounds change
        let contentChildren = view.subviews.filter { $0.tag != 999 && $0.tag != 998 }
        
        if !contentChildren.isEmpty {
            print("📐 Modal bounds changed, updating \(contentChildren.count) children sizes")
            
            // Calculate the available content area - give abstraction layer full control
            let contentFrame = view.bounds
            print("📐 Modal layout bounds: \(contentFrame) (no automatic safe area adjustments)")
            
            // Update child frames to match new modal size
            if contentChildren.count == 1, let childView = contentChildren.first {
                // Single child fills entire content area
                childView.frame = contentFrame
                print("📐 Updated single child frame to: \(childView.frame)")
                
                // Force Yoga layout update
                childView.setNeedsLayout()
                childView.layoutIfNeeded()
            } else {
                // Multiple children: recalculate positions
                var currentY: CGFloat = contentFrame.minY
                
                for (index, childView) in contentChildren.enumerated() {
                    let childHeight = childView.frame.height
                    
                    let childFrame = CGRect(
                        x: contentFrame.minX,
                        y: currentY,
                        width: contentFrame.width,
                        height: childHeight
                    )
                    
                    childView.frame = childFrame
                    print("📐 Updated child \(index) frame to: \(childFrame)")
                    
                    // Force Yoga layout update
                    childView.setNeedsLayout()
                    childView.layoutIfNeeded()
                    
                    currentY += childHeight
                }
            }
        }
    }
    
    override func viewWillDisappear(_ animated: Bool) {
        super.viewWillDisappear(animated)
>>>>>>> f53b492f
        
        // Add children to modal content and make them visible
        childViews.forEach { childView in
            modalVC.view.addSubview(childView)
            childView.isHidden = false
            childView.alpha = 1.0
            childView.isUserInteractionEnabled = true
        }
        
        // Trigger layout update
        modalVC.view.setNeedsLayout()
        modalVC.view.layoutIfNeeded()
    }
    
    @available(iOS 15.0, *)
    private func configureSheetDetents(sheet: UISheetPresentationController, modalVC: DCFModalViewController, props: [String: Any]) {
        var detents: [UISheetPresentationController.Detent] = []
        
<<<<<<< HEAD
        if let detentStrings = props["detents"] as? [String] {
            for detentString in detentStrings {
                switch detentString.lowercased() {
                case "small", "compact":
                    detents.append(.medium())
                case "medium", "half":
                    detents.append(.medium())
                case "large", "full":
                    detents.append(.large())
                default:
                    detents.append(.medium())
=======
        // Move children back to placeholder view only when actually dismissed
        if let sourceView = sourceView {
            let modalChildren = view.subviews.filter { $0.tag != 999 && $0.tag != 998 }
            
            print("🔍 DISMISSAL DEBUG: sourceView hash=\(sourceView.hash), frame=\(sourceView.frame)")
            print("🔍 DISMISSAL DEBUG: modal had \(modalChildren.count) children")
            print("🔍 DISMISSAL DEBUG: sourceView BEFORE has \(sourceView.subviews.count) children")
            
            if !modalChildren.isEmpty {
                print("💾 Final dismissal: Moving \(modalChildren.count) children back to placeholder")
                
                // ✅ CRITICAL FIX: Don't clear existing children from placeholder!
                // Other modals might have their children stored there
                // Just add back children from this dismissed modal
                modalChildren.forEach { child in
                    print("🔄 Moving child back to placeholder: \(type(of: child))")
                    child.removeFromSuperview()
                    sourceView.addSubview(child)
                    // ✅ CRITICAL: Hide children when moved back to placeholder (main UI)
                    child.isHidden = true
                    child.alpha = 0.0
                    print("👁️ Hidden child in placeholder: hidden=\(child.isHidden), alpha=\(child.alpha)")
>>>>>>> f53b492f
                }
                
                print("🔍 DISMISSAL DEBUG: sourceView AFTER has \(sourceView.subviews.count) children")
                print("✅ Moved \(modalChildren.count) children back to placeholder WITHOUT clearing existing ones")
            } else {
                print("⚠️ No modal children found to move back during dismissal")
            }
<<<<<<< HEAD
        }
        
        if detents.isEmpty {
            detents = [.medium(), .large()]
=======
            
            propagateEvent(on: sourceView, eventName: "onDismiss", data: [:])
        } else {
            print("🚨 CRITICAL ERROR: sourceView is nil during dismissal!")
        }
        
        // Remove from tracking
        if let viewId = viewId {
            DCFModalComponent.presentedModals.removeValue(forKey: viewId)
            print("🗑️ Removed modal \(viewId) from tracking")
>>>>>>> f53b492f
        }
        
        sheet.detents = detents
        sheet.prefersGrabberVisible = props["showDragIndicator"] as? Bool ?? true
        
        // ✅ EXPOSE CORNER RADIUS API: Set corner radius from Dart props
        if let cornerRadius = props["cornerRadius"] as? Double {
            sheet.preferredCornerRadius = CGFloat(cornerRadius)
        } else if let cornerRadius = props["cornerRadius"] as? NSNumber {
            sheet.preferredCornerRadius = CGFloat(cornerRadius.doubleValue)
        }
    }
    
    private func getTopViewController() -> UIViewController? {
        guard let windowScene = UIApplication.shared.connectedScenes.first as? UIWindowScene,
              let window = windowScene.windows.first else {
            return nil
        }
        
        var topController = window.rootViewController
        while let presentedViewController = topController?.presentedViewController {
            topController = presentedViewController
        }
        return topController
    }
}

// MARK: - DCFModalViewController

class DCFModalViewController: UIViewController {
    var modalProps: [String: Any] = [:]
    weak var sourceView: UIView?
    var viewId: String = ""
    
    override func viewDidLoad() {
        super.viewDidLoad()
        setupModalContent()
    }
    
    override func viewDidDisappear(_ animated: Bool) {
        super.viewDidDisappear(animated)
        
        if isBeingDismissed {
            print("✅ Modal viewDidDisappear - actually dismissed")
            // Move children back to EscapeView when modal is dismissed
            if let sourceView = sourceView, let escapeView = sourceView as? DCFEscapeView {
                let modalChildren = view.subviews.filter { $0.tag != 999 && $0.tag != 998 }
                
                if !modalChildren.isEmpty {
                    print("🚁 EscapeView: Moving \(modalChildren.count) children back to EscapeView on dismiss")
                    
                    // Store children in escape view and remove from modal
                    escapeView.setStoredChildren(modalChildren)
                    modalChildren.forEach { child in
                        child.removeFromSuperview()
                    }
                    
                    escapeView.isEscaped = true
                }
                
                // Remove from tracking
                DCFModalComponent.presentedModals.removeValue(forKey: viewId)
                propagateEvent(on: sourceView, eventName: "onDismiss", data: [:])
            }
        }
    }
    
    private func setupModalContent() {
        view.backgroundColor = UIColor.systemBackground
        
<<<<<<< HEAD
        // ✅ CRITICAL: Apply corner radius from Dart props - handle all possible data types
        var cornerRadiusApplied = false
        
        if let cornerRadius = modalProps["cornerRadius"] as? Double {
            view.layer.cornerRadius = CGFloat(cornerRadius)
            view.layer.masksToBounds = true
            cornerRadiusApplied = true
            print("🎨 Applied modal corner radius (Double): \(cornerRadius)")
        } else if let cornerRadius = modalProps["cornerRadius"] as? NSNumber {
            view.layer.cornerRadius = CGFloat(cornerRadius.doubleValue)
            view.layer.masksToBounds = true
            cornerRadiusApplied = true
            print("🎨 Applied modal corner radius (NSNumber): \(cornerRadius)")
        } else if let cornerRadius = modalProps["cornerRadius"] as? Float {
            view.layer.cornerRadius = CGFloat(cornerRadius)
            view.layer.masksToBounds = true
            cornerRadiusApplied = true
            print("🎨 Applied modal corner radius (Float): \(cornerRadius)")
        } else if let cornerRadius = modalProps["cornerRadius"] as? Int {
            view.layer.cornerRadius = CGFloat(cornerRadius)
            view.layer.masksToBounds = true
            cornerRadiusApplied = true
            print("🎨 Applied modal corner radius (Int): \(cornerRadius)")
        } else if let cornerRadiusString = modalProps["cornerRadius"] as? String,
                  let cornerRadius = Double(cornerRadiusString) {
            view.layer.cornerRadius = CGFloat(cornerRadius)
            view.layer.masksToBounds = true
            cornerRadiusApplied = true
            print("🎨 Applied modal corner radius (String): \(cornerRadius)")
        }
        
        if !cornerRadiusApplied {
            print("⚠️ Corner radius not found or invalid type in modalProps: \(modalProps.keys.sorted())")
            if let cornerRadiusValue = modalProps["cornerRadius"] {
                print("⚠️ Corner radius value type: \(type(of: cornerRadiusValue)), value: \(cornerRadiusValue)")
            }
        }
=======
        // Configure corner radius for the modal view
        var cornerRadius: CGFloat = 16.0 // Default value
        if let radius = modalProps["cornerRadius"] as? CGFloat {
            cornerRadius = radius
            print("🔧 DCFModalViewController: Found cornerRadius as CGFloat: \(radius)")
        } else if let radius = modalProps["cornerRadius"] as? Double {
            cornerRadius = CGFloat(radius)
            print("🔧 DCFModalViewController: Found cornerRadius as Double: \(radius)")
        } else if let radius = modalProps["cornerRadius"] as? Int {
            cornerRadius = CGFloat(radius)
            print("🔧 DCFModalViewController: Found cornerRadius as Int: \(radius)")
        } else if let radius = modalProps["cornerRadius"] as? NSNumber {
            cornerRadius = CGFloat(radius.doubleValue)
            print("🔧 DCFModalViewController: Found cornerRadius as NSNumber: \(radius)")
        } else {
            print("🔧 DCFModalViewController: No cornerRadius found, using default: \(cornerRadius)")
        }
        
        // ✅ FIX: Apply corner radius to both the view and sheet (if applicable)
        view.layer.cornerRadius = cornerRadius
        view.layer.masksToBounds = true
        print("✅ DCFModalViewController: Set modal view corner radius to: \(cornerRadius)")
        
        // ✅ For sheet presentations on iOS 16+, the preferredCornerRadius should already be set
        // in configureSheetDetents, but let's ensure it's applied here too as a fallback
        if #available(iOS 16.0, *), let sheet = sheetPresentationController {
            sheet.preferredCornerRadius = cornerRadius
            print("✅ DCFModalViewController: Set sheet preferredCornerRadius to: \(cornerRadius)")
        }
        
        // ✅ REMOVED: No automatic title rendering - let abstraction layer handle titles
        // The title prop is still available in modalProps for the abstraction layer to use
        // but we don't force any specific title rendering or safe area constraints
>>>>>>> f53b492f
        
        // Propagate onOpen event
        if let sourceView = sourceView {
            propagateEvent(on: sourceView, eventName: "onOpen", data: [:])
        }
    }
}

// MARK: - Helper Functions

private func propagateEvent(on view: UIView, eventName: String, data: [String: Any]) {
    // Implementation for event propagation
    print("📡 Propagating event: \(eventName) on view: \(view)")
}<|MERGE_RESOLUTION|>--- conflicted
+++ resolved
@@ -5,6 +5,7 @@
  * LICENSE file in the root directory of this source tree.
  */
 
+
 import UIKit
 import dcflight
 
@@ -30,23 +31,6 @@
     func createView(props: [String: Any]) -> UIView {
         print("🚀 DCFModalComponent.createView called with props: \(props.keys.sorted())")
         
-<<<<<<< HEAD
-        // ✅ Use DCFEscapeView from framework layer
-        let escapeView = DCFEscapeView()
-        escapeView.backgroundColor = UIColor.clear
-        escapeView.frame = CGRect.zero
-        escapeView.bounds = CGRect.zero
-        escapeView.clipsToBounds = true
-        escapeView.translatesAutoresizingMaskIntoConstraints = true
-        
-        // ✅ Start in escaped mode (children won't be in main UI tree)
-        escapeView.isEscaped = true
-        
-        // Apply initial properties
-        let _ = updateView(escapeView, withProps: props)
-        
-        return escapeView
-=======
         // Create a simple placeholder view
         let view = UIView()
         
@@ -57,7 +41,6 @@
         
         let _ = updateView(view, withProps: props)
         return view
->>>>>>> f53b492f
     }
     
     func updateView(_ view: UIView, withProps props: [String: Any]) -> Bool {
@@ -84,37 +67,15 @@
         
         print("🔍 DCFModalComponent: Final visible value = \(isVisible)")
         
-<<<<<<< HEAD
-        guard let escapeView = view as? DCFEscapeView else {
-            print("❌ Error: View is not a DCFEscapeView!")
-            return false
-        }
-        
-        // ✅ CRITICAL: Force escape state when modal is not visible - DCFEscapeView handles Yoga internally
-        if !isVisible {
-            escapeView.isEscaped = true
-            print("🚁 EscapeView: Modal not visible, forcing escaped state (DCFEscapeView handles Yoga internally)")
-        }
-        
-        // ✅ EscapeView: Handle modal visibility
-=======
         // ✅ FRAMEWORK FIX: Queue modal operations to prevent conflicts
->>>>>>> f53b492f
         if isVisible {
             print("🚀 DCFModalComponent: Queueing modal presentation")
             DCFModalComponent.queueModalOperation(.present(view: view, props: props), viewId: viewId)
         } else {
-<<<<<<< HEAD
-            // ✅ Only programmatically dismiss if we have a modal to dismiss
-            if let modalVC = DCFModalComponent.presentedModals[viewId], !modalVC.isBeingDismissed {
-                print("🚀 DCFModalComponent: Programmatically dismissing modal")
-                dismissModal(from: view, viewId: viewId)
-=======
             // Only programmatically dismiss if we have a modal to dismiss
             if let modalVC = DCFModalComponent.presentedModals[viewId], !modalVC.isBeingDismissed {
                 print("🚀 DCFModalComponent: Queueing modal dismissal")
                 DCFModalComponent.queueModalOperation(.dismiss(view: view), viewId: viewId)
->>>>>>> f53b492f
             } else {
                 print("🔄 DCFModalComponent: Modal not presented or already being dismissed, ignoring visible=false")
             }
@@ -127,33 +88,6 @@
     // MARK: - DCFComponent Protocol Methods
     
     func applyLayout(_ view: UIView, layout: YGNodeLayout) {
-<<<<<<< HEAD
-        guard let escapeView = view as? DCFEscapeView else {
-            print("❌ Error: View is not a DCFEscapeView in applyLayout!")
-            return
-        }
-        
-        // ✅ CRITICAL: ALWAYS force ZERO space for the escape view container regardless of layout
-        // This ensures that even if Dart sends layout properties, they are completely ignored
-        view.frame = CGRect(x: 0, y: 0, width: 0, height: 0)
-        view.bounds = CGRect.zero
-        view.isHidden = true
-        view.alpha = 0.0
-        view.clipsToBounds = true
-        view.isUserInteractionEnabled = false
-        view.translatesAutoresizingMaskIntoConstraints = true
-        
-        // ✅ CRITICAL: Force escape state to ensure zero dimensions - DCFEscapeView handles Yoga internally
-        escapeView.isEscaped = true
-        
-        print("📐 DCFModalComponent.applyLayout - Enforced ABSOLUTE ZERO-SPACE EscapeView")
-    }
-    
-    func getIntrinsicSize(_ view: UIView, forProps props: [String: Any]) -> CGSize {
-        // ✅ CRITICAL: Modal placeholder must report ZERO intrinsic size
-        print("� DCFModalComponent.getIntrinsicSize - Returning CGSize.zero")
-        return CGSize.zero
-=======
         // Apply the layout calculated by Yoga
         // When display="none", Yoga will calculate zero dimensions
         view.frame = CGRect(
@@ -170,19 +104,11 @@
         // Return a minimal intrinsic size
         // The actual space allocation will be controlled by the display property
         return CGSize(width: 1, height: 1)
->>>>>>> f53b492f
     }
     
     func viewRegisteredWithShadowTree(_ view: UIView, nodeId: String) {
         // Track node registration for debugging
         print("🌳 DCFModalComponent view registered with shadow tree: \(nodeId)")
-<<<<<<< HEAD
-        
-        // ✅ CRITICAL: Immediately force escape state for modal placeholder - DCFEscapeView handles Yoga
-        if let escapeView = view as? DCFEscapeView {
-            escapeView.isEscaped = true
-            print("🧹 DCFModalComponent: FORCED escape state on node registration: \(nodeId)")
-=======
     }
     
     func setChildren(_ view: UIView, childViews: [UIView], viewId: String) -> Bool {
@@ -322,8 +248,9 @@
                 // No extra spacing - let abstraction layer control it
                 currentY += childHeight
             }
->>>>>>> f53b492f
-        }
+        }
+        
+        print("✅ Modal content positioned with FULL space control given to abstraction layer")
     }
     // MARK: - Modal Operation Queue System (replaces old presentModal method)
     
@@ -433,9 +360,6 @@
     
     // MARK: - Modal Operation Queue System
     
-<<<<<<< HEAD
-    private func presentModal(from view: UIView, props: [String: Any], viewId: String) {
-=======
     /// Queue a modal operation to be processed sequentially
     static func queueModalOperation(_ operation: ModalOperation, viewId: String, completion: (() -> Void)? = nil) {
         modalOperationQueue.async {
@@ -483,7 +407,6 @@
     
     /// Perform the actual modal presentation (extracted from presentModal)
     static func performModalPresentation(from view: UIView, props: [String: Any], viewId: String, completion: @escaping () -> Void) {
->>>>>>> f53b492f
         // Check if modal is already presented
         if DCFModalComponent.presentedModals[viewId] != nil {
             print("ℹ️ DCFModalComponent: Modal already presented for viewId \(viewId)")
@@ -491,34 +414,15 @@
             return
         }
         
-        guard let escapeView = view as? DCFEscapeView else {
-            print("❌ Error: View is not a DCFEscapeView!")
-            return
-        }
-        
         // Create modal content view controller
         let modalVC = DCFModalViewController()
         modalVC.modalProps = props
         modalVC.sourceView = view
         modalVC.viewId = viewId
         
-        // ✅ Load modal view and prepare content BEFORE presenting
+        // ✅ FIX 1: Load modal view and prepare content BEFORE presenting
         modalVC.loadViewIfNeeded()
         
-<<<<<<< HEAD
-        // ✅ Store reference to presented modal FIRST (before moving children)
-        DCFModalComponent.presentedModals[viewId] = modalVC
-        
-        // ✅ EscapeView: Get ALL children (escaped or not) for modal presentation
-        escapeView.isEscaped = false // Temporarily restore to get all children
-        let childrenToMove = escapeView.getStoredChildren() + Array(escapeView.subviews) // Get all children
-        print("🚁 EscapeView: Found \(childrenToMove.count) children for modal presentation")
-        
-        if !childrenToMove.isEmpty {
-            print("🚀 Moving \(childrenToMove.count) children from EscapeView to modal")
-            addChildrenToModalContent(modalVC: modalVC, childViews: childrenToMove)
-            escapeView.isEscaped = true // Escape them again from main UI
-=======
         // ✅ CRITICAL FIX: Look for children in placeholder view for reopen scenario
         let existingChildren = view.subviews
         print("🔍 Found \(existingChildren.count) children in placeholder view for modal presentation")
@@ -545,10 +449,15 @@
             let childrenCopy = Array(existingChildren)
             let component = DCFModalComponent()
             component.addChildrenToModalContent(modalVC: modalVC, childViews: childrenCopy)
->>>>>>> f53b492f
-        } else {
-            print("⚠️ No children found in EscapeView - modal will show empty")
-        }
+        } else {
+            print("⚠️ No children found in placeholder view - modal will show empty")
+            print("🔍 Placeholder view subviews: \(view.subviews)")
+            print("🔍 Placeholder view frame: \(view.frame)")
+            print("🔍 Placeholder view hidden: \(view.isHidden)")
+        }
+        
+        // Store reference to presented modal BEFORE presentation
+        DCFModalComponent.presentedModals[viewId] = modalVC
         
         // Configure modal presentation style
         if #available(iOS 15.0, *) {
@@ -582,61 +491,30 @@
             }
         }
         
+        // Configure status bar appearance capture
+        if let capturesStatusBar = props["capturesStatusBarAppearance"] as? Bool {
+            modalVC.modalPresentationCapturesStatusBarAppearance = capturesStatusBar
+        }
+        
+        // Configure presentation context
+        if let definesPresentationContext = props["definesPresentationContext"] as? Bool {
+            modalVC.definesPresentationContext = definesPresentationContext
+        }
+        
+        // Configure transition context
+        if let providesTransitionContext = props["providesTransitionContext"] as? Bool {
+            modalVC.providesPresentationContextTransitionStyle = providesTransitionContext
+        }
+        
         // Present the modal
         if let topViewController = getTopViewController() {
+            print("🚀 DCFModalComponent: Presenting modal from \(String(describing: topViewController))")
+            
             topViewController.present(modalVC, animated: true) {
-<<<<<<< HEAD
-=======
                 print("✅ DCFModalComponent: Modal presentation completed")
->>>>>>> f53b492f
                 propagateEvent(on: view, eventName: "onShow", data: [:])
                 completion()
             }
-<<<<<<< HEAD
-        }
-    }
-    
-    private func dismissModal(from view: UIView, viewId: String) {
-        guard let escapeView = view as? DCFEscapeView else {
-            print("❌ Error: View is not a DCFEscapeView!")
-            return
-        }
-        
-        if let modalVC = DCFModalComponent.presentedModals[viewId] {
-            print("🔄 DCFModalComponent: Programmatically dismissing tracked modal")
-            
-            // ✅ EscapeView: Move children back to escape view for programmatic dismissal
-            let modalChildren = modalVC.view.subviews.filter { $0.tag != 999 && $0.tag != 998 }
-            
-            if !modalChildren.isEmpty {
-                print("🚁 EscapeView: Moving \(modalChildren.count) children back to EscapeView and escaping them")
-                
-                // Store children in escape view
-                escapeView.setStoredChildren(modalChildren)
-                
-                // Remove children from modal
-                modalChildren.forEach { child in
-                    child.removeFromSuperview()
-                }
-                
-                // ✅ Escape the children (remove from main UI tree)
-                escapeView.isEscaped = true
-            }
-            
-            modalVC.dismiss(animated: true) {
-                propagateEvent(on: view, eventName: "onDismiss", data: [:])
-            }
-            // Remove from tracking
-            DCFModalComponent.presentedModals.removeValue(forKey: viewId)
-        }
-    }
-    
-    private func addChildrenToModalContent(modalVC: DCFModalViewController, childViews: [UIView]) {
-        print("📦 Adding \(childViews.count) children to modal content")
-        
-        // Clear existing children from modal
-        modalVC.view.subviews.forEach { $0.removeFromSuperview() }
-=======
         } else {
             print("❌ DCFModalComponent: Could not find top view controller")
             // Remove from tracking if presentation failed
@@ -773,38 +651,42 @@
     
     override func viewWillDisappear(_ animated: Bool) {
         super.viewWillDisappear(animated)
->>>>>>> f53b492f
-        
-        // Add children to modal content and make them visible
-        childViews.forEach { childView in
-            modalVC.view.addSubview(childView)
-            childView.isHidden = false
-            childView.alpha = 1.0
-            childView.isUserInteractionEnabled = true
-        }
-        
-        // Trigger layout update
-        modalVC.view.setNeedsLayout()
-        modalVC.view.layoutIfNeeded()
-    }
-    
-    @available(iOS 15.0, *)
-    private func configureSheetDetents(sheet: UISheetPresentationController, modalVC: DCFModalViewController, props: [String: Any]) {
-        var detents: [UISheetPresentationController.Detent] = []
-        
-<<<<<<< HEAD
-        if let detentStrings = props["detents"] as? [String] {
-            for detentString in detentStrings {
-                switch detentString.lowercased() {
-                case "small", "compact":
-                    detents.append(.medium())
-                case "medium", "half":
-                    detents.append(.medium())
-                case "large", "full":
-                    detents.append(.large())
-                default:
-                    detents.append(.medium())
-=======
+        
+        // ✅ CRITICAL FIX: Only move children if modal is ACTUALLY being dismissed, not just hiding
+        // isBeingDismissed is only true when the modal is truly being removed, not during drag gestures
+        if isBeingDismissed {
+            print("� Modal is actually being dismissed - this is final")
+            // Don't move children here - let presentationControllerDidDismiss handle it
+            // This prevents duplicate child movement
+        } else {
+            print("🔄 Modal viewWillDisappear but NOT being dismissed - probably just drag gesture")
+        }
+    }
+    
+    // MARK: - UISheetPresentationControllerDelegate
+    
+    @available(iOS 13.5, *)
+    func presentationControllerShouldDismiss(_ presentationController: UIPresentationController) -> Bool {
+        // ✅ Allow the user to start dragging to dismiss
+        print("🤔 Should dismiss? Allowing user to drag...")
+        return true
+    }
+    
+    @available(iOS 13.5, *)
+    func presentationControllerWillDismiss(_ presentationController: UIPresentationController) {
+        // ✅ This is called when the user STARTS the dismiss gesture (dragging down)
+        // Do NOT move children here - user might change their mind
+        print("🔄 Modal will dismiss - user started dragging (might cancel) - KEEPING CHILDREN IN MODAL")
+        
+        // ✅ ENSURE children stay visible during drag gesture
+        ensureChildrenStayVisible()
+    }
+    
+    @available(iOS 13.5, *)
+    func presentationControllerDidDismiss(_ presentationController: UIPresentationController) {
+        // ✅ This is called when the modal is ACTUALLY dismissed (user completed the gesture)
+        print("✅ Modal did dismiss - user completed the dismiss gesture - NOW moving children")
+        
         // Move children back to placeholder view only when actually dismissed
         if let sourceView = sourceView {
             let modalChildren = view.subviews.filter { $0.tag != 999 && $0.tag != 998 }
@@ -827,7 +709,6 @@
                     child.isHidden = true
                     child.alpha = 0.0
                     print("👁️ Hidden child in placeholder: hidden=\(child.isHidden), alpha=\(child.alpha)")
->>>>>>> f53b492f
                 }
                 
                 print("🔍 DISMISSAL DEBUG: sourceView AFTER has \(sourceView.subviews.count) children")
@@ -835,12 +716,6 @@
             } else {
                 print("⚠️ No modal children found to move back during dismissal")
             }
-<<<<<<< HEAD
-        }
-        
-        if detents.isEmpty {
-            detents = [.medium(), .large()]
-=======
             
             propagateEvent(on: sourceView, eventName: "onDismiss", data: [:])
         } else {
@@ -851,116 +726,133 @@
         if let viewId = viewId {
             DCFModalComponent.presentedModals.removeValue(forKey: viewId)
             print("🗑️ Removed modal \(viewId) from tracking")
->>>>>>> f53b492f
-        }
-        
-        sheet.detents = detents
-        sheet.prefersGrabberVisible = props["showDragIndicator"] as? Bool ?? true
-        
-        // ✅ EXPOSE CORNER RADIUS API: Set corner radius from Dart props
-        if let cornerRadius = props["cornerRadius"] as? Double {
-            sheet.preferredCornerRadius = CGFloat(cornerRadius)
-        } else if let cornerRadius = props["cornerRadius"] as? NSNumber {
-            sheet.preferredCornerRadius = CGFloat(cornerRadius.doubleValue)
-        }
-    }
-    
-    private func getTopViewController() -> UIViewController? {
-        guard let windowScene = UIApplication.shared.connectedScenes.first as? UIWindowScene,
-              let window = windowScene.windows.first else {
-            return nil
-        }
-        
-        var topController = window.rootViewController
-        while let presentedViewController = topController?.presentedViewController {
-            topController = presentedViewController
-        }
-        return topController
-    }
-}
-
-// MARK: - DCFModalViewController
-
-class DCFModalViewController: UIViewController {
-    var modalProps: [String: Any] = [:]
-    weak var sourceView: UIView?
-    var viewId: String = ""
-    
-    override func viewDidLoad() {
-        super.viewDidLoad()
-        setupModalContent()
+        }
+    }
+    
+    @available(iOS 13.5, *)
+    func presentationControllerDidAttemptToDismiss(_ presentationController: UIPresentationController) {
+        // ✅ This is called when user tries to dismiss but it's prevented
+        print("⚠️ Modal dismiss attempt was prevented")
+    }
+    
+    // ✅ Helper method to ensure children stay visible during drag gestures
+    private func ensureChildrenStayVisible() {
+        // Make sure all children are still in the modal view and visible
+        let modalChildren = view.subviews.filter { $0.tag != 999 && $0.tag != 998 }
+        
+        print("🔍 Checking modal children visibility: found \(modalChildren.count) children")
+        
+        // If no children in modal but we expect them, try to restore from tracking
+        if modalChildren.isEmpty, let viewId = viewId, let sourceView = sourceView {
+            let placeholderChildren = sourceView.subviews
+            
+            if !placeholderChildren.isEmpty {
+                print("🔧 No children in modal but found \(placeholderChildren.count) in placeholder - restoring to modal")
+                
+                // Move children back to modal during drag recovery
+                placeholderChildren.forEach { child in
+                    child.removeFromSuperview()
+                    view.addSubview(child)
+                }
+                
+                // Re-apply layout to restored children
+                if let modalVC = DCFModalComponent.presentedModals[viewId] as? DCFModalViewController {
+                    // Re-trigger the children positioning
+                    DispatchQueue.main.async {
+                        // Trigger layout update for restored children
+                        self.view.setNeedsLayout()
+                        self.view.layoutIfNeeded()
+                    }
+                }
+            }
+        } else {
+            // Children exist, just ensure they're visible
+            for child in modalChildren {
+                child.isHidden = false
+                child.alpha = 1.0
+                
+                // Ensure child is still properly positioned
+                if child.superview != view {
+                    print("🔧 Re-adding child to modal view: \(type(of: child))")
+                    child.removeFromSuperview()
+                    view.addSubview(child)
+                }
+            }
+        }
+        
+        print("✅ Ensured modal children are visible and properly positioned")
+    }
+    
+    override func viewDidAppear(_ animated: Bool) {
+        super.viewDidAppear(animated)
+        
+        // Debug view hierarchy to find problematic overlays
+        DispatchQueue.main.async {
+            self.debugViewHierarchy()
+        }
     }
     
     override func viewDidDisappear(_ animated: Bool) {
         super.viewDidDisappear(animated)
         
+        // ✅ Only handle final cleanup if actually dismissed
         if isBeingDismissed {
             print("✅ Modal viewDidDisappear - actually dismissed")
-            // Move children back to EscapeView when modal is dismissed
-            if let sourceView = sourceView, let escapeView = sourceView as? DCFEscapeView {
-                let modalChildren = view.subviews.filter { $0.tag != 999 && $0.tag != 998 }
-                
-                if !modalChildren.isEmpty {
-                    print("🚁 EscapeView: Moving \(modalChildren.count) children back to EscapeView on dismiss")
-                    
-                    // Store children in escape view and remove from modal
-                    escapeView.setStoredChildren(modalChildren)
-                    modalChildren.forEach { child in
-                        child.removeFromSuperview()
-                    }
-                    
-                    escapeView.isEscaped = true
-                }
-                
-                // Remove from tracking
-                DCFModalComponent.presentedModals.removeValue(forKey: viewId)
-                propagateEvent(on: sourceView, eventName: "onDismiss", data: [:])
-            }
+        } else {
+            print("🔄 Modal viewDidDisappear but not dismissed - probably drag gesture")
+            
+            // ✅ IMPORTANT: If modal reappears after drag, ensure children are still there
+            DispatchQueue.main.asyncAfter(deadline: .now() + 0.1) {
+                if !self.isBeingDismissed && self.view.window != nil {
+                    self.ensureChildrenStayVisible()
+                }
+            }
+        }
+    }
+    
+    private func debugViewHierarchy() {
+        print("🔍 DCFModalViewController view hierarchy:")
+        debugPrintViewHierarchy(view: self.view, level: 0)
+        
+        // Look for problematic shadow or overlay views
+        findAndFixProblematicViews(in: self.view)
+    }
+    
+    private func debugPrintViewHierarchy(view: UIView, level: Int) {
+        let indent = String(repeating: "  ", count: level)
+        print("\(indent)- \(type(of: view)) (frame: \(view.frame), userInteractionEnabled: \(view.isUserInteractionEnabled))")
+        
+        for subview in view.subviews {
+            debugPrintViewHierarchy(view: subview, level: level + 1)
+        }
+    }
+    
+    private func findAndFixProblematicViews(in view: UIView) {
+        // Look for shadow views or transparent overlays that might intercept touches
+        for subview in view.subviews {
+            let className = String(describing: type(of: subview))
+            
+            // Check for known problematic view types like _UIRoundedRectShadowView
+            if className.contains("Shadow") || className.contains("Rounded") || className.contains("Overlay") || className.contains("_UI") {
+                print("🚨 Found potential problematic view: \(className)")
+                print("   Frame: \(subview.frame)")
+                print("   UserInteractionEnabled: \(subview.isUserInteractionEnabled)")
+                print("   Background: \(String(describing: subview.backgroundColor))")
+                
+                // Try disabling user interaction on problematic views
+                if subview.isUserInteractionEnabled {
+                    print("   🔧 Disabling user interaction on overlay view: \(className)")
+                    subview.isUserInteractionEnabled = false
+                }
+            }
+            
+            findAndFixProblematicViews(in: subview)
         }
     }
     
     private func setupModalContent() {
         view.backgroundColor = UIColor.systemBackground
         
-<<<<<<< HEAD
-        // ✅ CRITICAL: Apply corner radius from Dart props - handle all possible data types
-        var cornerRadiusApplied = false
-        
-        if let cornerRadius = modalProps["cornerRadius"] as? Double {
-            view.layer.cornerRadius = CGFloat(cornerRadius)
-            view.layer.masksToBounds = true
-            cornerRadiusApplied = true
-            print("🎨 Applied modal corner radius (Double): \(cornerRadius)")
-        } else if let cornerRadius = modalProps["cornerRadius"] as? NSNumber {
-            view.layer.cornerRadius = CGFloat(cornerRadius.doubleValue)
-            view.layer.masksToBounds = true
-            cornerRadiusApplied = true
-            print("🎨 Applied modal corner radius (NSNumber): \(cornerRadius)")
-        } else if let cornerRadius = modalProps["cornerRadius"] as? Float {
-            view.layer.cornerRadius = CGFloat(cornerRadius)
-            view.layer.masksToBounds = true
-            cornerRadiusApplied = true
-            print("🎨 Applied modal corner radius (Float): \(cornerRadius)")
-        } else if let cornerRadius = modalProps["cornerRadius"] as? Int {
-            view.layer.cornerRadius = CGFloat(cornerRadius)
-            view.layer.masksToBounds = true
-            cornerRadiusApplied = true
-            print("🎨 Applied modal corner radius (Int): \(cornerRadius)")
-        } else if let cornerRadiusString = modalProps["cornerRadius"] as? String,
-                  let cornerRadius = Double(cornerRadiusString) {
-            view.layer.cornerRadius = CGFloat(cornerRadius)
-            view.layer.masksToBounds = true
-            cornerRadiusApplied = true
-            print("🎨 Applied modal corner radius (String): \(cornerRadius)")
-        }
-        
-        if !cornerRadiusApplied {
-            print("⚠️ Corner radius not found or invalid type in modalProps: \(modalProps.keys.sorted())")
-            if let cornerRadiusValue = modalProps["cornerRadius"] {
-                print("⚠️ Corner radius value type: \(type(of: cornerRadiusValue)), value: \(cornerRadiusValue)")
-            }
-        }
-=======
         // Configure corner radius for the modal view
         var cornerRadius: CGFloat = 16.0 // Default value
         if let radius = modalProps["cornerRadius"] as? CGFloat {
@@ -994,18 +886,10 @@
         // ✅ REMOVED: No automatic title rendering - let abstraction layer handle titles
         // The title prop is still available in modalProps for the abstraction layer to use
         // but we don't force any specific title rendering or safe area constraints
->>>>>>> f53b492f
         
         // Propagate onOpen event
         if let sourceView = sourceView {
             propagateEvent(on: sourceView, eventName: "onOpen", data: [:])
         }
     }
-}
-
-// MARK: - Helper Functions
-
-private func propagateEvent(on view: UIView, eventName: String, data: [String: Any]) {
-    // Implementation for event propagation
-    print("📡 Propagating event: \(eventName) on view: \(view)")
 }